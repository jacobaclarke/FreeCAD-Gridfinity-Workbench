--- conflicted
+++ resolved
@@ -7,11 +7,7 @@
 
 [project]
 name = "gridfinityworkbench"
-<<<<<<< HEAD
 version = "0.9.6"
-=======
-version = "0.9.5"
->>>>>>> dc89e242
 
 [project.optional-dependencies]
 dev = ["ruff==0.9.5", "freecad-stubs==1.0.18"]

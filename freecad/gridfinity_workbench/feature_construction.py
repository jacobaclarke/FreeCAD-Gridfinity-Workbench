"""Module containing gridfinity feature constructions."""

import math
from typing import Literal

import FreeCAD as fc  # noqa: N813
import Part

from . import const, label_shelf, utils

unitmm = fc.Units.Quantity("1 mm")
zeromm = fc.Units.Quantity("0 mm")

ECO_USABLE_HEIGHT = 14
SMALL_NUMBER = 0.01

GridfinityLayout = list[list[bool]]


<<<<<<< HEAD
def _label_shelf_full_width(
    obj: fc.DocumentObject,
    face: Part.Face,
    xcompwidth: float,
    label_shelf_height: float,
) -> Part.Shape:
    xdiv = obj.xDividers + 1
    fw = obj.yTotalWidth - obj.WallThickness * 2
    ytranslate = obj.Clearance + obj.WallThickness
    xtranslate = zeromm
    parts = []
    for x in range(xdiv):
        ls = face.extrude(fc.Vector(0, fw))

        ls.translate(fc.Vector(xtranslate, ytranslate))

        if x == 0:
            firstls = ls
        else:
            parts.append(ls)

        xtranslate += xcompwidth + obj.DividerThickness

    funcfuse = ls if xdiv == 1 else firstls.multiFuse(parts)

    right_end_fillet = _label_shelf_right_fillet(obj)
    right_end_fillet = right_end_fillet.translate(
        fc.Vector(
            0,
            obj.yTotalWidth - obj.WallThickness * 2 - obj.BinOuterRadius + obj.WallThickness,
        ),
    )
    right_end_fillet = right_end_fillet.extrude(
        fc.Vector(0, 0, -label_shelf_height - obj.LabelShelfStackingOffset),
    )
    funcfuse = funcfuse.cut(right_end_fillet)

    left_end_fillet = _label_shelf_left_fillet(obj)
    left_end_fillet = left_end_fillet.extrude(
        fc.Vector(0, 0, -label_shelf_height - obj.LabelShelfStackingOffset),
    )
    return funcfuse.cut(left_end_fillet)


def _label_shelf_center(
    obj: fc.DocumentObject,
    xcompwidth: float,
    ycompwidth: float,
    face: Part.Face,
) -> Part.Shape:
    xdiv = obj.xDividers + 1
    ydiv = obj.yDividers + 1
    xtranslate = zeromm
    ysp = obj.Clearance + obj.WallThickness + ycompwidth / 2 - obj.LabelShelfLength / 2
    ytranslate = ysp
    parts = []
    for x in range(xdiv):
        ytranslate = ysp
        for y in range(ydiv):
            ls = face.extrude(fc.Vector(0, obj.LabelShelfLength))
            ls.translate(fc.Vector(xtranslate, ytranslate))

            if x == 0 and y == 0:
                firstls = ls
            else:
                parts.append(ls)

            ytranslate += ycompwidth + obj.DividerThickness

        xtranslate += xcompwidth + obj.DividerThickness

    return ls if xdiv == 1 and ydiv == 1 else firstls.multiFuse(parts)


def _label_shelf_left(
    obj: fc.DocumentObject,
    xcompwidth: float,
    ycompwidth: float,
    face: Part.Face,
    label_shelf_height: float,
) -> Part.Shape:
    xdiv = obj.xDividers + 1
    ydiv = obj.yDividers + 1
    xtranslate = zeromm
    ysp = obj.Clearance + obj.WallThickness
    ytranslate = ysp
    parts = []
    for x in range(xdiv):
        ytranslate = ysp
        for y in range(ydiv):
            ls = face.extrude(fc.Vector(0, obj.LabelShelfLength))

            ls.translate(fc.Vector(xtranslate, ytranslate))

            if x == 0 and y == 0:
                firstls = ls
            else:
                parts.append(ls)

            ytranslate += ycompwidth + obj.DividerThickness

        xtranslate += xcompwidth + obj.DividerThickness

    funcfuse = ls if xdiv == 1 and ydiv == 1 else firstls.multiFuse(parts)

    left_end_fillet = _label_shelf_left_fillet(obj)
    left_end_fillet = left_end_fillet.extrude(
        fc.Vector(0, 0, -label_shelf_height - obj.LabelShelfStackingOffset),
    )
    return funcfuse.cut(left_end_fillet)


def _label_shelf_right(
    obj: fc.DocumentObject,
    xcompwidth: float,
    ycompwidth: float,
    face: Part.Face,
    label_shelf_height: float,
) -> Part.Shape:
    xdiv = obj.xDividers + 1
    ydiv = obj.yDividers + 1
    xtranslate = zeromm
    ysp = obj.Clearance + obj.WallThickness + ycompwidth - obj.LabelShelfLength
    ytranslate = ysp
    parts = []
    for x in range(xdiv):
        ytranslate = ysp
        for y in range(ydiv):
            ls = face.extrude(fc.Vector(0, obj.LabelShelfLength))

            ls.translate(fc.Vector(xtranslate, ytranslate))

            if x == 0 and y == 0:
                firstls = ls
            else:
                parts.append(ls)

            ytranslate += ycompwidth + obj.DividerThickness

        xtranslate += xcompwidth + obj.DividerThickness

    funcfuse = ls if xdiv == 1 and ydiv == 1 else firstls.multiFuse(parts)

    right_end_fillet = _label_shelf_right_fillet(obj)
    right_end_fillet = right_end_fillet.translate(
        fc.Vector(
            0,
            obj.yTotalWidth - obj.WallThickness * 2 - obj.BinOuterRadius + obj.WallThickness,
            0,
        ),
    )
    right_end_fillet = right_end_fillet.extrude(
        fc.Vector(0, 0, -label_shelf_height - obj.LabelShelfStackingOffset),
    )
    return funcfuse.cut(right_end_fillet)


def _label_shelf_front_fillet(
    obj: fc.DocumentObject,
    shape: Part.Shape,
    stackingoffset: float,
) -> Part.Shape:
    tolabelend = (
        obj.Clearance
        + obj.StackingLipTopChamfer
        + obj.StackingLipTopLedge
        + obj.StackingLipBottomChamfer
        + obj.LabelShelfWidth
    )

    h_edges = []
    for edge in shape.Edges:
        z0 = edge.Vertexes[0].Point.z
        z1 = edge.Vertexes[1].Point.z
        x0 = edge.Vertexes[0].Point.x
        x1 = edge.Vertexes[1].Point.x

        if (
            z0 == -obj.LabelShelfVerticalThickness + stackingoffset
            and z1 == -obj.LabelShelfVerticalThickness + stackingoffset
            and x0 == tolabelend
            and x1 == tolabelend
        ):
            h_edges.append(edge)

    return shape.makeFillet(
        obj.LabelShelfVerticalThickness.Value - 0.01,
        h_edges,
    )


def _label_shelf_left_fillet(
    obj: fc.DocumentObject,
) -> Part.Shape:
    fillet_radius = obj.BinOuterRadius - obj.WallThickness

    # Drawing fillet shape starting bottom left corner and going clockwise
    l1x = obj.Clearance + obj.WallThickness
    l1y1 = obj.Clearance + obj.WallThickness
    l1y2 = obj.Clearance + obj.WallThickness + fillet_radius

    arc1x = (
        obj.Clearance + obj.WallThickness + fillet_radius - fillet_radius * math.sin(math.pi / 4)
    )
    arc1y = arc1x

    l2x1 = l1y2
    l2x2 = l1x
    l2y = l1y1

    l1v1 = fc.Vector(l1x, l1y1)
    l1v2 = fc.Vector(l1x, l1y2)
    arc1v = fc.Vector(arc1x, arc1y)
    l2v1 = fc.Vector(l2x1, l2y)
    l2v2 = fc.Vector(l2x2, l2y)

    lines = [
        Part.LineSegment(l1v1, l1v2),
        Part.Arc(l1v2, arc1v, l2v1),
        Part.LineSegment(l2v1, l2v2),
    ]

    left_fillet_wire = utils.curve_to_wire(lines)

    return Part.Face(left_fillet_wire)


def _label_shelf_right_fillet(
    obj: fc.DocumentObject,
) -> Part.Shape:
    fillet_radius = obj.BinOuterRadius - obj.WallThickness

    # Drawing fillet shape starting bottom left corner and going clockwise

    l1x = obj.Clearance + obj.WallThickness
    l1y1 = obj.Clearance + obj.WallThickness
    l1y2 = obj.Clearance + obj.WallThickness + fillet_radius

    l2x1 = l1x
    l2x2 = l1y2
    l2y = l1y2

    arc1x = (
        obj.Clearance + obj.WallThickness + fillet_radius - fillet_radius * math.sin(math.pi / 4)
    )
    arc1y = obj.Clearance + obj.WallThickness + fillet_radius * math.sin(math.pi / 4)

    l1v1 = fc.Vector(l1x, l1y1)
    l1v2 = fc.Vector(l1x, l1y2)
    l2v1 = fc.Vector(l2x1, l2y)
    l2v2 = fc.Vector(l2x2, l2y)
    arc1v = fc.Vector(arc1x, arc1y)

    lines = [
        Part.LineSegment(l1v1, l1v2),
        Part.LineSegment(l2v1, l2v2),
        Part.Arc(l2v2, arc1v, l1v1),
    ]

    right_fillet_wire = utils.curve_to_wire(lines)
    return Part.Face(right_fillet_wire)


"""
def _label_shelf_profile(
    obj: FreeCAD.DocumentObject,
    v4_z: float,
    ) -> Part.Wire:


    return utils.curve_to_wire(lines)
    """


class LabelShelf:
=======
class LabelShelf(utils.Feature):
>>>>>>> 13a81ec9
    """Create Label shelf for bins."""

    def __init__(self, obj: fc.DocumentObject, *, label_style_default: str) -> None:
        """Create bin compartments with the option for dividers.

        Args:
            obj (FreeCAD.DocumentObject): Document object.
            label_style_default (str): list of label shelf styles

        """
        ## Gridfinity Parameters
        obj.addProperty(
            "App::PropertyEnumeration",
            "LabelShelfStyle",
            "Gridfinity",
            "Choose to have the label shelf Off or a Standard or Overhang style",
        ).LabelShelfStyle = ["Off", "Standard", "Overhang"]
        obj.LabelShelfStyle = label_style_default

        obj.addProperty(
            "App::PropertyEnumeration",
            "LabelShelfPlacement",
            "Gridfinity",
            "Choose the Placement of the label shelf for each compartement",
        ).LabelShelfPlacement = ["Center", "Full Width", "Left", "Right"]

        ## Gridfinity Non Standard Parameters
        obj.addProperty(
            "App::PropertyLength",
            "LabelShelfWidth",
            "GridfinityNonStandard",
            "Width of the Label Shelf, how far it sticks out from the wall"
            " <br> <br> default = 12 mm",
        ).LabelShelfWidth = const.LABEL_SHELF_WIDTH

        obj.addProperty(
            "App::PropertyLength",
            "LabelShelfLength",
            "GridfinityNonStandard",
            "Length of the Label Shelf, how long it is <br> <br> default = 42 mm",
        ).LabelShelfLength = const.LABEL_SHELF_LENGTH

        obj.addProperty(
            "App::PropertyAngle",
            "LabelShelfAngle",
            "GridfinityNonStandard",
            "Angle of the bottom part of the Label Shelf <br> <br> default = 45",
        ).LabelShelfAngle = const.LABEL_SHELF_ANGLE

        ## Expert Only Parameters
        obj.addProperty(
            "App::PropertyLength",
            "LabelShelfStackingOffset",
            "zzExpertOnly",
            "label shelf height decreased when stacking lip is enabled so bin above does not sit"
            "uneven with one end on the label shelf <br> <br> default = 0.4 mm",
        ).LabelShelfStackingOffset = const.LABEL_SHELF_STACKING_OFFSET

        obj.addProperty(
            "App::PropertyLength",
            "LabelShelfVerticalThickness",
            "zzExpertOnly",
            "Vertical Thickness of the Label Shelf <br> <br> default = 2 mm",
        ).LabelShelfVerticalThickness = const.LABEL_SHELF_VERTICAL_THICKNESS

<<<<<<< HEAD
    def make(self, obj: fc.DocumentObject, bintype: Literal["eco", "standard"]) -> Part.Shape:
        """Create label shelf."""
        eco_usable_height = 14
        if (
            bintype == "eco"
            and obj.TotalHeight < eco_usable_height
=======
    def make(self, obj: fc.DocumentObject) -> Part.Shape:
        """Create label shelf.

        Args:
            obj (FreeCAD.DocumentObject): Document object.

        Returns:
            Part.Shape: Labelshelf 3D shape.

        """
        if (
            self.bintype == "eco"
            and obj.TotalHeight < ECO_USABLE_HEIGHT
>>>>>>> 13a81ec9
            and obj.LabelShelfStyle != "Overhang"
        ):
            obj.LabelShelfStyle = "Overhang"
            fc.Console.PrintWarning("Label shelf style set to Overhang due to low bin height\n")

        xdiv = obj.xDividers + 1
        ydiv = obj.yDividers + 1
        xcompwidth = (
            obj.xTotalWidth - obj.WallThickness * 2 - obj.DividerThickness * obj.xDividers
        ) / xdiv
        ycompwidth = (
            obj.yTotalWidth - obj.WallThickness * 2 - obj.DividerThickness * obj.yDividers
        ) / ydiv

        shelf_placement = (
            obj.LabelShelfPlacement if obj.LabelShelfLength <= ycompwidth else "Full Width"
        )

        shelf_angle = obj.LabelShelfAngle.Value
        if obj.LabelShelfStyle == "Overhang":
            shelf_angle = 0
            shelf_placement = "Full Width"

        length = obj.LabelShelfLength
        if shelf_placement == "Full Width":
            ydiv = 1
            length = obj.yTotalWidth - obj.WallThickness * 2

        width = (
            obj.StackingLipTopChamfer
            + obj.StackingLipTopLedge
            + obj.StackingLipBottomChamfer
            + obj.LabelShelfWidth
            - obj.WallThickness
        )
        assert width >= 0

        thickness = obj.LabelShelfVerticalThickness
        height = thickness + math.tan(math.radians(shelf_angle)) * width

        funcfuse = label_shelf.from_dimensions(
            length=length,
            width=width,
            thickness=thickness,
            height=height,
        )

        if height > obj.UsableHeight:
            boundingbox = Part.makeBox(width, length, height, fc.Vector(0, 0, -obj.UsableHeight))
            funcfuse = funcfuse.common(boundingbox)

        funcfuse = utils.copy_in_grid(
            funcfuse,
            x_count=xdiv,
            y_count=ydiv,
            x_offset=xcompwidth + obj.DividerThickness,
            y_offset=ycompwidth + obj.DividerThickness,
        )

        if shelf_placement == "Center":
            funcfuse.translate(fc.Vector(0, ycompwidth / 2 - obj.LabelShelfLength / 2))
        elif shelf_placement == "Right":
            funcfuse.translate(fc.Vector(0, ycompwidth - obj.LabelShelfLength))

        funcfuse = label_shelf.outside_fillet(
            funcfuse,
            offset=0,
            radius=obj.BinOuterRadius - obj.WallThickness,
            height=height,
            y_width=obj.Clearance + obj.yTotalWidth - obj.WallThickness,
        )

        funcfuse.translate(
            fc.Vector(
                obj.Clearance + obj.WallThickness - obj.xLocationOffset,
                obj.Clearance + obj.WallThickness - obj.yLocationOffset,
                -obj.LabelShelfStackingOffset if obj.StackingLip else zeromm,
            ),
        )

        return funcfuse


class Scoop:
    """Create Negative for Bin Compartments."""

    def __init__(self, obj: fc.DocumentObject, *, scoop_default: bool) -> None:
        """Create bin compartments with the option for dividers.

        Args:
            obj (FreeCAD.DocumentObject): Document object
            scoop_default (bool): default state of the scoop feature

        """
        obj.addProperty(
            "App::PropertyLength",
            "ScoopRadius",
            "GridfinityNonStandard",
            "Radius of the Scoop <br> <br> default = 21 mm",
        ).ScoopRadius = const.SCOOP_RADIUS

        obj.addProperty(
            "App::PropertyBool",
            "Scoop",
            "Gridfinity",
            "Toggle the Scoop fillet on or off",
        ).Scoop = scoop_default

    def make(self, obj: fc.DocumentObject) -> Part.Shape:
        """Create scoop feature.

        Args:
            obj (FreeCAD.DocumentObject): Document object.

        Returns:
            Part.Shape: 3d scoop object.

        """
        scooprad1 = obj.ScoopRadius + 1 * unitmm
        scooprad2 = obj.ScoopRadius + 1 * unitmm
        scooprad3 = obj.ScoopRadius + 1 * unitmm

        xcomp_w = (
            obj.xTotalWidth - obj.WallThickness * 2 - obj.xDividers * obj.DividerThickness
        ) / (obj.xDividers + 1)

        xdivscoop = obj.xDividerHeight - obj.HeightUnitValue - obj.LabelShelfStackingOffset

        if obj.ScoopRadius > xdivscoop and obj.xDividerHeight != 0:
            scooprad1 = xdivscoop - unitmm
        if obj.ScoopRadius > xcomp_w and obj.xDividers > 0:
            scooprad2 = xcomp_w - 2 * unitmm
        if obj.ScoopRadius > obj.UsableHeight > 0:
            scooprad3 = obj.UsableHeight - obj.LabelShelfStackingOffset

        scooprad = min(obj.ScoopRadius, scooprad1, scooprad2, scooprad3)

        if scooprad <= 0:
            raise RuntimeError("Scoop could not be made due to bin selected parameters")

        v1 = fc.Vector(
            obj.xTotalWidth + obj.Clearance - obj.WallThickness,
            0,
            -obj.UsableHeight + scooprad,
        )
        v2 = fc.Vector(
            obj.xTotalWidth + obj.Clearance - obj.WallThickness,
            0,
            -obj.UsableHeight,
        )
        v3 = fc.Vector(
            obj.xTotalWidth + obj.Clearance - obj.WallThickness - scooprad,
            0,
            -obj.UsableHeight,
        )

        l1 = Part.LineSegment(v1, v2)
        l2 = Part.LineSegment(v2, v3)

        vc1 = fc.Vector(
            obj.xTotalWidth
            + obj.Clearance
            - obj.WallThickness
            - scooprad
            + scooprad * math.sin(math.pi / 4),
            0,
            -obj.UsableHeight + scooprad - scooprad * math.sin(math.pi / 4),
        )

        c1 = Part.Arc(v1, vc1, v3)

        s1 = Part.Shape([l1, l2, c1])

        wire = Part.Wire(s1.Edges)

        face = Part.Face(wire)

        xdiv = obj.xDividers + 1
        xtranslate = (
            0 * unitmm
            - obj.WallThickness
            + obj.StackingLipTopLedge
            + obj.StackingLipTopChamfer
            + obj.StackingLipBottomChamfer
        )
        compwidth = (
            obj.xTotalWidth - obj.WallThickness * 2 - obj.DividerThickness * obj.xDividers
        ) / (xdiv)

        scoopbox = Part.makeBox(
            obj.StackingLipBottomChamfer
            + obj.StackingLipTopChamfer
            + obj.StackingLipTopLedge
            - obj.WallThickness,
            obj.yTotalWidth - obj.WallThickness * 2,
            obj.UsableHeight,
            fc.Vector(
                obj.xTotalWidth + obj.Clearance - obj.WallThickness,
                +obj.Clearance + obj.WallThickness,
            ),
            fc.Vector(0, 0, -1),
        )

        scoop = face.extrude(fc.Vector(0, obj.yTotalWidth - obj.WallThickness * 2))

        vec_list = []
        for x in range(xdiv):
            vec_list.append(fc.Vector(-xtranslate, obj.Clearance + obj.WallThickness))

            if x > 0:
                xtranslate += compwidth + obj.DividerThickness
            else:
                xtranslate += (
                    +obj.WallThickness
                    - obj.StackingLipTopLedge
                    - obj.StackingLipTopChamfer
                    - obj.StackingLipBottomChamfer
                    + compwidth
                    + obj.DividerThickness
                )

        funcfuse = utils.copy_and_translate(scoop, vec_list)
        funcfuse = funcfuse.fuse(scoopbox)

        b_edges = []
        for edge in funcfuse.Edges:
            z0 = edge.Vertexes[0].Point.z
            z1 = edge.Vertexes[1].Point.z
            x0 = edge.Vertexes[0].Point.x
            x1 = edge.Vertexes[1].Point.x

            hdif = abs(z0 - z1)
            if hdif == obj.UsableHeight and x0 == x1:
                b_edges.append(edge)

        fuse_total = funcfuse.makeFillet(
            obj.StackingLipBottomChamfer
            + obj.StackingLipTopChamfer
            + obj.StackingLipTopLedge
            - obj.WallThickness
            - 0.01 * unitmm,
            b_edges,
        )
        return fuse_total.translate(fc.Vector(-obj.xLocationOffset, -obj.yLocationOffset))


def _make_compartments_no_deviders(
    obj: fc.DocumentObject,
    func_fuse: Part.Shape,
) -> Part.Shape:
    # Fillet Bottom edges
    b_edges = []
    for edge in func_fuse.Edges:
        z0 = edge.Vertexes[0].Point.z
        z1 = edge.Vertexes[1].Point.z

        if z0 < 0 and z1 < 0:
            b_edges.append(edge)

    return func_fuse.makeFillet(obj.InsideFilletRadius, b_edges)


def _make_compartments_with_deviders(
    obj: fc.DocumentObject,
    func_fuse: Part.Shape,
) -> Part.Shape:
    xdivheight = obj.xDividerHeight if obj.xDividerHeight != 0 else obj.TotalHeight
    ydivheight = obj.yDividerHeight if obj.yDividerHeight != 0 else obj.TotalHeight

    stackingoffset = -obj.LabelShelfStackingOffset if obj.StackingLip else 0 * unitmm

    xcomp_w = (obj.xTotalWidth - obj.WallThickness * 2 - obj.xDividers * obj.DividerThickness) / (
        obj.xDividers + 1
    )
    ycomp_w = (obj.yTotalWidth - obj.WallThickness * 2 - obj.yDividers * obj.DividerThickness) / (
        obj.yDividers + 1
    )

    xtranslate = zeromm + xcomp_w + obj.WallThickness - obj.DividerThickness
    ytranslate = zeromm + ycomp_w + obj.WallThickness

    # dividers in x direction
    xdiv: Part.Shape | None = None
    for _ in range(obj.xDividers):
        comp = Part.makeBox(
            obj.DividerThickness,
            obj.yTotalWidth,
            xdivheight + stackingoffset,
            fc.Vector(
                obj.Clearance + obj.DividerThickness,
                obj.Clearance,
                -obj.TotalHeight,
            ),
            fc.Vector(0, 0, 1),
        )
        comp.translate(fc.Vector(xtranslate, 0))
        xdiv = comp if xdiv is None else xdiv.fuse(comp)
        xtranslate += xcomp_w + obj.DividerThickness

    # dividers in y direction
    ydiv: Part.Shape | None = None
    for _ in range(obj.yDividers):
        comp = Part.makeBox(
            obj.xTotalWidth,
            obj.DividerThickness,
            ydivheight + stackingoffset,
            fc.Vector(obj.Clearance, obj.Clearance, -obj.TotalHeight),
            fc.Vector(0, 0, 1),
        )

        comp.translate(fc.Vector(0, ytranslate))
        ydiv = comp if ydiv is None else ydiv.fuse(comp)
        ytranslate += ycomp_w + obj.DividerThickness

    if xdiv:
        func_fuse = func_fuse.cut(xdiv)
    if ydiv:
        func_fuse = func_fuse.cut(ydiv)

    b_edges = []

    for edge in func_fuse.Edges:
        z0 = edge.Vertexes[0].Point.z
        z1 = edge.Vertexes[1].Point.z

        if z0 != z1:
            b_edges.append(edge)

        if z0 <= -obj.UsableHeight and z1 <= -obj.UsableHeight:
            b_edges.append(edge)

    return func_fuse.makeFillet(obj.InsideFilletRadius, b_edges)


class Compartments:
    """Create Negative for Bin Compartments."""

    def __init__(
        self,
        obj: fc.DocumentObject,
        x_div_default: int,
        y_div_default: int,
    ) -> None:
        """Create bin compartments with the option for dividers.

        Args:
            obj (FreeCAD.DocumentObject): Document object
            x_div_default (int): default value or set as input parameter
            y_div_default (int): default value or set as input parameter

        """
        ## Gridfinity Parameters

        obj.addProperty(
            "App::PropertyInteger",
            "xDividers",
            "Gridfinity",
            "Number of Dividers in the x direction",
        ).xDividers = x_div_default

        obj.addProperty(
            "App::PropertyInteger",
            "yDividers",
            "Gridfinity",
            "Number of Dividers in the y direction",
        ).yDividers = y_div_default

        ## Gridfinity Non Standard Parameters
        obj.addProperty(
            "App::PropertyLength",
            "InsideFilletRadius",
            "GridfinityNonStandard",
            "inside fillet at the bottom of the bin <br> <br> default = 1.85 mm",
        ).InsideFilletRadius = const.INSIDE_FILLET_RADIUS

        obj.addProperty(
            "App::PropertyLength",
            "DividerThickness",
            "GridfinityNonStandard",
            (
                "Thickness of the dividers, ideally an even multiple of printer layer width"
                "<br> <br> default = 1.2 mm"
            ),
        ).DividerThickness = const.DIVIDER_THICKNESS

        obj.addProperty(
            "App::PropertyLength",
            "xDividerHeight",
            "GridfinityNonStandard",
            "Custom Height of x dividers <br> <br> default = 0 mm = full height",
        ).xDividerHeight = const.CUSTOM_X_DIVIDER_HEIGHT

        obj.addProperty(
            "App::PropertyLength",
            "yDividerHeight",
            "GridfinityNonStandard",
            "Custom Height of y dividers <br> <br> default = 0 mm = full height",
        ).yDividerHeight = const.CUSTOM_Y_DIVIDER_HEIGHT

        ## Referance Parameters
        obj.addProperty(
            "App::PropertyLength",
            "UsableHeight",
            "ReferenceParameters",
            (
                "Height of the bin minus the bottom unit, "
                "the amount of the bin that can be effectively used"
            ),
            1,
        )

    def make(self, obj: fc.DocumentObject, bin_inside_shape: Part.Wire) -> Part.Shape:
        """Create compartment cutout objects.

        Args:
            obj (FreeCAD.DocumentObject): Document object.
            bin_inside_shape (Part.Wire): Profile of bin inside wall

        Returns:
            Part.Shape: Compartments cutout shape.

        """
        ## Calculated Parameters
        obj.UsableHeight = obj.TotalHeight - obj.HeightUnitValue

        ## Error Checks
        divmin = (
            obj.HeightUnitValue
            + obj.InsideFilletRadius
            + 0.05 * unitmm
            + obj.LabelShelfStackingOffset
        )

        if obj.xDividerHeight < divmin and obj.xDividerHeight != 0:
            obj.xDividerHeight = divmin
            fc.Console.PrintWarning(
                f"Divider Height must be equal to or greater than:  {divmin}\n",
            )

        if obj.yDividerHeight < divmin and obj.yDividerHeight != 0:
            obj.yDividerHeight = divmin
            fc.Console.PrintWarning(
                f"Divider Height must be equal to or greater than:  {divmin}\n",
            )

        if (
            obj.xDividerHeight < obj.TotalHeight
            and obj.LabelShelfStyle != "Off"
            and obj.xDividerHeight != 0
            and obj.xDividers != 0
        ):
            obj.LabelShelfStyle = "Off"
            fc.Console.PrintWarning(
                "Label Shelf turned off for less than full height x dividers\n",
            )
        ## Compartment Generation
        face = Part.Face(bin_inside_shape)

        func_fuse = face.extrude(fc.Vector(0, 0, -obj.UsableHeight))

        if obj.xDividers == 0 and obj.yDividers == 0:
            func_fuse = _make_compartments_no_deviders(obj, func_fuse)
        else:
            func_fuse = _make_compartments_with_deviders(obj, func_fuse)

        return func_fuse.translate(fc.Vector(-obj.xLocationOffset, -obj.yLocationOffset))


def make_bottom_hole_shape(obj: fc.DocumentObject) -> Part.Shape:
    """Create bottom hole shape.

    Return one combined shape containing of the different hole types.

    Args:
        obj (FreeCAD.DocumentObject): DocumentObject

    Returns:
        Part.Shape: Combined hole shape.

    """
    sqbr1_depth = obj.MagnetHoleDepth + obj.SequentialBridgingLayerHeight
    sqbr2_depth = obj.MagnetHoleDepth + obj.SequentialBridgingLayerHeight * 2

    bottom_hole_shape: Part.Shape | None = None

    if obj.MagnetHoles:
        if obj.MagnetHolesShape == "Hex":
            # Ratio of 2/sqrt(3) converts from inscribed circle radius to circumscribed
            # circle radius
            radius = obj.MagnetHoleDiameter / math.sqrt(3)
            p = fc.ActiveDocument.addObject("Part::RegularPolygon")
            p.Polygon = 6
            p.Circumradius = radius
            p.recompute()

            p_wire: Part.Wire = p.Shape
            magnet_hole_shape = Part.Face(p_wire).extrude(fc.Vector(0, 0, obj.MagnetHoleDepth))
            fc.ActiveDocument.removeObject(p.Name)
        else:
            magnet_hole_shape = Part.makeCylinder(
                obj.MagnetHoleDiameter / 2,
                obj.MagnetHoleDepth,
                fc.Vector(0, 0, 0),
                fc.Vector(0, 0, 1),
            )

        bottom_hole_shape = (
            magnet_hole_shape
            if bottom_hole_shape is None
            else bottom_hole_shape.fuse(magnet_hole_shape)
        )

    if obj.ScrewHoles:
        screw_hole_shape = Part.makeCylinder(
            obj.ScrewHoleDiameter / 2,
            obj.ScrewHoleDepth,
            fc.Vector(0, 0, 0),
            fc.Vector(0, 0, 1),
        )

        bottom_hole_shape = (
            screw_hole_shape
            if bottom_hole_shape is None
            else bottom_hole_shape.fuse(screw_hole_shape)
        )

    if obj.ScrewHoles and obj.MagnetHoles:
        b1 = Part.makeBox(
            obj.ScrewHoleDiameter,
            obj.ScrewHoleDiameter,
            sqbr2_depth,
            fc.Vector(-obj.ScrewHoleDiameter / 2, -obj.ScrewHoleDiameter / 2),
            fc.Vector(0, 0, 1),
        )
        arc_pt_off_x = (
            math.sqrt(
                ((obj.MagnetHoleDiameter / 2) ** 2) - ((obj.ScrewHoleDiameter / 2) ** 2),
            )
        ) * unitmm
        arc_pt_off_y = obj.ScrewHoleDiameter / 2

        va1 = fc.Vector(arc_pt_off_x, arc_pt_off_y)
        va2 = fc.Vector(-arc_pt_off_x, arc_pt_off_y)
        va3 = fc.Vector(-arc_pt_off_x, -arc_pt_off_y)
        va4 = fc.Vector(arc_pt_off_x, -arc_pt_off_y)
        var1 = fc.Vector(obj.MagnetHoleDiameter / 2, 0)
        var2 = fc.Vector(-obj.MagnetHoleDiameter / 2, 0)
        line_1 = Part.LineSegment(va1, va2)
        line_2 = Part.LineSegment(va3, va4)
        ar1 = Part.Arc(va1, var1, va4)
        ar2 = Part.Arc(va2, var2, va3)
        s1 = Part.Shape([line_1, ar1, ar2, line_2])
        w1 = Part.Wire(s1.Edges)
        sq1_1 = Part.Face(w1)
        sq1_1 = sq1_1.extrude(fc.Vector(0, 0, sqbr1_depth))
        holes_interface_shape = sq1_1.fuse(b1)

        bottom_hole_shape = (
            holes_interface_shape
            if bottom_hole_shape is None
            else bottom_hole_shape.fuse(holes_interface_shape)
        )

    if bottom_hole_shape is None:
        raise RuntimeError("No bottom_hole_shape to return")

    return bottom_hole_shape


def _eco_bin_deviders(obj: fc.DocumentObject) -> Part.Shape:
    xcomp_w = (obj.xTotalWidth - obj.WallThickness * 2 - obj.xDividers * obj.DividerThickness) / (
        obj.xDividers + 1
    )
    ycomp_w = (obj.yTotalWidth - obj.WallThickness * 2 - obj.yDividers * obj.DividerThickness) / (
        obj.yDividers + 1
    )

    stackingoffset = -obj.LabelShelfStackingOffset if obj.StackingLip else 0 * unitmm

    xdivheight = obj.xDividerHeight if obj.xDividerHeight != 0 else obj.TotalHeight
    ydivheight = obj.yDividerHeight if obj.yDividerHeight != 0 else obj.TotalHeight

    xtranslate = zeromm + xcomp_w + obj.WallThickness - obj.DividerThickness
    ytranslate = zeromm + ycomp_w + obj.WallThickness

    assembly: Part.Shape | None = None

    # dividers in x direction
    for _ in range(obj.xDividers):
        comp = Part.makeBox(
            obj.DividerThickness,
            obj.yTotalWidth,
            xdivheight + stackingoffset,
            fc.Vector(
                -obj.xGridSize / 2 + obj.Clearance + obj.DividerThickness,
                -obj.yGridSize / 2 + obj.Clearance,
                -obj.TotalHeight,
            ),
            fc.Vector(0, 0, 1),
        )
        comp.translate(fc.Vector(xtranslate, 0))

        assembly = comp if assembly is None else assembly.fuse(comp)
        xtranslate += xcomp_w + obj.DividerThickness

    # dividers in y direction
    for _ in range(obj.yDividers):
        comp = Part.makeBox(
            obj.xTotalWidth,
            obj.DividerThickness,
            ydivheight + stackingoffset,
            fc.Vector(
                -obj.xGridSize / 2 + obj.Clearance,
                -obj.yGridSize / 2 + obj.Clearance,
                -obj.TotalHeight,
            ),
            fc.Vector(0, 0, 1),
        )
        comp.translate(fc.Vector(0, ytranslate))
        assembly = comp if assembly is None else assembly.fuse(comp)
        ytranslate += ycomp_w + obj.DividerThickness

    return assembly.translate(fc.Vector(obj.xGridSize / 2, obj.yGridSize / 2))


def _eco_error_check(obj: fc.DocumentObject) -> None:
    # Divider Minimum Height

    divmin = obj.HeightUnitValue + obj.InsideFilletRadius + 0.05 * unitmm

    if obj.xDividerHeight < divmin and obj.xDividerHeight != 0:
        obj.xDividerHeight = divmin
        fc.Console.PrintWarning(
            f"Divider Height must be equal to or greater than:  {divmin}\n",
        )

    if obj.yDividerHeight < divmin and obj.yDividerHeight != 0:
        obj.yDividerHeight = divmin
        fc.Console.PrintWarning(
            f"Divider Height must be equal to or greater than:  {divmin}\n",
        )

    if obj.InsideFilletRadius > (1.6 * unitmm):
        obj.InsideFilletRadius = 1.6 * unitmm
        fc.Console.PrintWarning(
            "Inside Fillet Radius must be equal to or less than:  1.6 mm\n",
        )


class EcoCompartments:
    """Create Eco bin main cut and dividers."""

    def __init__(self, obj: fc.DocumentObject) -> None:
        """Create Eco bin dividers.

        Args:
            obj (FreeCAD.DocumentObject): Document object.

        """
        ## Gridfinity Parameters
        obj.addProperty(
            "App::PropertyLength",
            "BaseWallThickness",
            "Gridfinity",
            "Wall thickness of the bin base",
        ).BaseWallThickness = const.BASE_WALL_THICKNESS

        obj.addProperty(
            "App::PropertyInteger",
            "xDividers",
            "Gridfinity",
            "Number of Dividers in the x direction",
        ).xDividers = const.ECO_X_DIVIDERS

        obj.addProperty(
            "App::PropertyInteger",
            "yDividers",
            "Gridfinity",
            "Number of Dividers in the y direction",
        ).yDividers = const.ECO_Y_DIVIDERS

        ## Gridfinity Non Standard Parameters
        obj.addProperty(
            "App::PropertyLength",
            "InsideFilletRadius",
            "GridfinityNonStandard",
            "inside fillet at the bottom of the bin <br> <br> default = 1.5 mm",
        ).InsideFilletRadius = const.ECO_INSIDE_FILLET_RADIUS

        obj.addProperty(
            "App::PropertyLength",
            "DividerThickness",
            "GridfinityNonStandard",
            (
                "Thickness of the dividers, ideally an even multiple of layer width <br> <br> "
                "default = 0.8 mm"
            ),
        ).DividerThickness = const.ECO_DIVIDER_THICKNESS

        obj.addProperty(
            "App::PropertyLength",
            "xDividerHeight",
            "GridfinityNonStandard",
            "Custom Height of x dividers <br> <br> default = 0 mm = full height",
        ).xDividerHeight = const.CUSTOM_X_DIVIDER_HEIGHT

        obj.addProperty(
            "App::PropertyLength",
            "yDividerHeight",
            "GridfinityNonStandard",
            "Custom Height of y dividers <br> <br> default = 0 mm = full height",
        ).yDividerHeight = const.CUSTOM_Y_DIVIDER_HEIGHT

        ## Reference Parameters
        obj.addProperty(
            "App::PropertyLength",
            "UsableHeight",
            "ReferenceParameters",
            (
                "Height of the bin minus the bottom unit, "
                "the amount of the bin that can be effectively used"
            ),
            1,
        )
        ## Hidden Parameters
        obj.setEditorMode("ScrewHoles", 2)

    def make(
        self,
        obj: fc.DocumentObject,
        layout: GridfinityLayout,
        bin_inside_shape: Part.Wire,
    ) -> Part.Shape:
        """Create eco bin cutouts.

        Args:
            obj (FreeCAD.DocumentObject): Document object.
            layout (GridfinityLayout): 2 dimentional list of feature locations.
            bin_inside_shape (Part.Wire): Profile of bin inside wall

        Returns:
            Part.Shape: Eco bin cutout shape.

        """
        ## Parameter Calculation

        obj.UsableHeight = obj.TotalHeight - obj.HeightUnitValue
        ## Error Checking

        _eco_error_check(obj)

        ## Eco Compartement Generation
        face = Part.Face(bin_inside_shape)

        func_fuse = face.extrude(
            fc.Vector(0, 0, -obj.TotalHeight + obj.BaseProfileHeight + obj.BaseWallThickness),
        )

        base_offset = obj.BaseWallThickness * math.tan(math.pi / 8)

        x_bt_cmf_width = (
            obj.xGridSize
            - obj.Clearance * 2
            - 2 * obj.BaseProfileTopChamfer
            - obj.BaseWallThickness * 2
            - 0.4 * unitmm * 2
        )
        y_bt_cmf_width = (
            obj.yGridSize
            - obj.Clearance * 2
            - 2 * obj.BaseProfileTopChamfer
            - obj.BaseWallThickness * 2
            - 0.4 * unitmm * 2
        )

        x_vert_width = (
            obj.xGridSize
            - obj.Clearance * 2
            - 2 * obj.BaseProfileTopChamfer
            - obj.BaseWallThickness * 2
        )
        y_vert_width = (
            obj.yGridSize
            - obj.Clearance * 2
            - 2 * obj.BaseProfileTopChamfer
            - obj.BaseWallThickness * 2
        )

        bt_chf_rad = obj.BinVerticalRadius - 0.4 * unitmm - obj.BaseWallThickness
        bt_chf_rad = 0.01 * unitmm if bt_chf_rad <= SMALL_NUMBER else bt_chf_rad

        v_chf_rad = obj.BinVerticalRadius - obj.BaseWallThickness
        v_chf_rad = 0.01 * unitmm if v_chf_rad <= SMALL_NUMBER else v_chf_rad

        magoffset, tp_chf_offset = zeromm, zeromm
        if obj.MagnetHoles:
            magoffset = obj.MagnetHoleDepth
            if (obj.MagnetHoleDepth + obj.BaseWallThickness) > (
                obj.BaseProfileBottomChamfer + obj.BaseProfileVerticalSection + base_offset
            ):
                tp_chf_offset = (obj.MagnetHoleDepth + obj.BaseWallThickness) - (
                    obj.BaseProfileBottomChamfer + obj.BaseProfileVerticalSection + base_offset
                )

        bottom_chamfer = utils.rounded_rectangle_chamfer(
            x_bt_cmf_width,
            y_bt_cmf_width,
            -obj.TotalHeight + obj.BaseWallThickness + magoffset,
            0.4 * unitmm,
            bt_chf_rad,
        )

        vertical_section = utils.rounded_rectangle_extrude(
            x_vert_width,
            y_vert_width,
            -obj.TotalHeight + obj.BaseWallThickness + 0.4 * unitmm + magoffset,
            obj.BaseProfileVerticalSection
            + obj.BaseProfileBottomChamfer
            + base_offset
            - obj.BaseWallThickness
            - 0.4 * unitmm,
            v_chf_rad,
        )

        top_chamfer = utils.rounded_rectangle_chamfer(
            x_vert_width + tp_chf_offset,
            y_vert_width + tp_chf_offset,
            -obj.TotalHeight
            + obj.BaseProfileBottomChamfer
            + obj.BaseProfileVerticalSection
            + base_offset
            + tp_chf_offset,
            obj.BaseProfileTopChamfer + obj.BaseWallThickness - tp_chf_offset,
            v_chf_rad,
        )
        assembly = bottom_chamfer.multiFuse([vertical_section, top_chamfer])

        xtranslate, ytranslate = zeromm, zeromm
        vec_list = []
        for col in layout:
            ytranslate = zeromm
            for cell in col:
                if cell:
                    vec_list.append(fc.Vector(xtranslate, ytranslate))
                ytranslate += obj.yGridSize
            xtranslate += obj.xGridSize

        eco_base_cut = utils.copy_and_translate(assembly, vec_list)
        eco_base_cut.translate(fc.Vector(obj.xGridSize / 2, obj.yGridSize / 2))

        func_fuse = func_fuse.fuse(eco_base_cut)

        trim_tanslation = fc.Vector(
            obj.xTotalWidth / 2 + obj.Clearance,
            obj.yTotalWidth / 2 + obj.Clearance,
        )
        outer_trim1 = utils.rounded_rectangle_extrude(
            obj.xTotalWidth - obj.WallThickness * 2,
            obj.yTotalWidth - obj.WallThickness * 2,
            -obj.TotalHeight,
            obj.TotalHeight,
            obj.BinOuterRadius - obj.WallThickness,
        ).translate(trim_tanslation)

        outer_trim2 = utils.rounded_rectangle_extrude(
            obj.xTotalWidth + 20 * unitmm,
            obj.yTotalWidth + 20 * unitmm,
            -obj.TotalHeight,
            obj.TotalHeight - obj.BaseProfileHeight,
            obj.BinOuterRadius,
        ).translate(trim_tanslation)

        outer_trim2 = outer_trim2.cut(outer_trim1)

        func_fuse = func_fuse.cut(outer_trim2)

        if obj.xDividers > 0 or obj.yDividers > 0:
            func_fuse = func_fuse.cut(_eco_bin_deviders(obj))

            b_edges = []
            divfil = -obj.TotalHeight + obj.BaseProfileHeight + obj.BaseWallThickness + 1 * unitmm
            for edge in func_fuse.Edges:
                z0 = edge.Vertexes[0].Point.z
                z1 = edge.Vertexes[1].Point.z

                if z1 != z0 and (z1 >= divfil or z0 >= divfil):
                    b_edges.append(edge)

            func_fuse = func_fuse.makeFillet(obj.InsideFilletRadius / 2, b_edges)

        return func_fuse.translate(fc.Vector(-obj.xLocationOffset, -obj.yLocationOffset))


class BinBaseValues:
    """Add bin base properties and calculate values."""

    def __init__(self, obj: fc.DocumentObject) -> None:
        """Create BinBaseValues.

        Args:
            obj (FreeCAD.DocumentObject): Document object

        """
        ## Reference Parameters
        obj.addProperty(
            "App::PropertyLength",
            "BaseProfileHeight",
            "ReferenceParameters",
            "Height of the Gridfinity Base Profile, bottom of the bin",
            1,
        )

        ## Expert Only Parameters
        obj.addProperty(
            "App::PropertyLength",
            "BaseProfileBottomChamfer",
            "zzExpertOnly",
            "height of chamfer in bottom of bin base profile <br> <br> default = 0.8 mm",
            1,
        ).BaseProfileBottomChamfer = const.BIN_BASE_BOTTOM_CHAMFER

        obj.addProperty(
            "App::PropertyLength",
            "BaseProfileVerticalSection",
            "zzExpertOnly",
            "Height of the vertical section in bin base profile",
            1,
        ).BaseProfileVerticalSection = const.BIN_BASE_VERTICAL_SECTION

        obj.addProperty(
            "App::PropertyLength",
            "BaseProfileTopChamfer",
            "zzExpertOnly",
            "Height of the top chamfer in the bin base profile",
            1,
        ).BaseProfileTopChamfer = const.BIN_BASE_TOP_CHAMFER

        obj.addProperty(
            "App::PropertyLength",
            "BinOuterRadius",
            "zzExpertOnly",
            "Outer radius of the bin",
            1,
        ).BinOuterRadius = const.BIN_OUTER_RADIUS

        obj.addProperty(
            "App::PropertyLength",
            "BinVerticalRadius",
            "zzExpertOnly",
            "Radius of the base profile Vertical section",
            1,
        ).BinVerticalRadius = const.BIN_BASE_VERTICAL_RADIUS

        obj.addProperty(
            "App::PropertyLength",
            "BinBottomRadius",
            "zzExpertOnly",
            "bottom of bin corner radius",
            1,
        ).BinBottomRadius = const.BIN_BASE_BOTTOM_RADIUS

        obj.addProperty(
            "App::PropertyLength",
            "Clearance",
            "zzExpertOnly",
            (
                "The clearance on each side of a bin between before the edge of the grid,"
                "gives some clearance between bins <br> <br>"
                "default = 0.25 mm"
            ),
        ).Clearance = const.CLEARANCE

    def make(self, obj: fc.DocumentObject) -> None:
        """Generate Rectanble layout and calculate relevant parameters.

        Args:
            obj (FreeCAD.DocumentObject): Document object.

        """
        obj.BaseProfileHeight = (
            obj.BaseProfileBottomChamfer
            + obj.BaseProfileVerticalSection
            + obj.BaseProfileTopChamfer
        )


def make_complex_bin_base(
    obj: fc.DocumentObject,
    layout: GridfinityLayout,
) -> Part.Shape:
    """Creaet complex shaped bin base.

    Args:
        obj (FreeCAD.DocumentObject): Document object.mro
        layout (GridfinityLayout): 2 dimentional list of feature locations.

    Returns:
        Part.Shape: Complex bin base shape.

    """
    if obj.Baseplate:
        baseplate_size_adjustment = obj.BaseplateTopLedgeWidth - obj.Clearance
    else:
        baseplate_size_adjustment = 0 * unitmm

    x_bt_cmf_width = (
        (obj.xGridSize - obj.Clearance * 2)
        - 2 * obj.BaseProfileBottomChamfer
        - 2 * obj.BaseProfileTopChamfer
        - 2 * baseplate_size_adjustment
    )
    y_bt_cmf_width = (
        (obj.yGridSize - obj.Clearance * 2)
        - 2 * obj.BaseProfileBottomChamfer
        - 2 * obj.BaseProfileTopChamfer
        - 2 * baseplate_size_adjustment
    )
    x_vert_width = (
        (obj.xGridSize - obj.Clearance * 2)
        - 2 * obj.BaseProfileTopChamfer
        - 2 * baseplate_size_adjustment
    )
    y_vert_width = (
        (obj.yGridSize - obj.Clearance * 2)
        - 2 * obj.BaseProfileTopChamfer
        - 2 * baseplate_size_adjustment
    )
    xtranslate = zeromm
    ytranslate = zeromm

    bottom_chamfer = utils.rounded_rectangle_chamfer(
        x_bt_cmf_width,
        y_bt_cmf_width,
        -obj.TotalHeight,
        obj.BaseProfileBottomChamfer,
        obj.BinBottomRadius,
    )

    vertical_section = utils.rounded_rectangle_extrude(
        x_vert_width,
        y_vert_width,
        -obj.TotalHeight + obj.BaseProfileBottomChamfer,
        obj.BaseProfileVerticalSection,
        obj.BinVerticalRadius,
    )
    assembly = bottom_chamfer.fuse(vertical_section)

    top_chamfer = utils.rounded_rectangle_chamfer(
        x_vert_width,
        y_vert_width,
        -obj.TotalHeight + obj.BaseProfileBottomChamfer + obj.BaseProfileVerticalSection,
        obj.BaseProfileTopChamfer,
        obj.BinVerticalRadius,
    )

    assembly = bottom_chamfer.multiFuse([vertical_section, top_chamfer])

    parts = []
    feat_count = 0

    for col in layout:
        ytranslate = zeromm
        for cell in col:
            if cell:
                b = assembly.copy()
                b.translate(fc.Vector(xtranslate, ytranslate))
                feat_count += 1
                if feat_count == 1:
                    b1 = b
                else:
                    parts.append(b)

            ytranslate += obj.yGridSize

        xtranslate += obj.xGridSize

    fuse_total = b1 if feat_count == 1 else b1.multiFuse(parts)

    return fuse_total.translate(
        fc.Vector(obj.xGridSize / 2 - obj.xLocationOffset, obj.yGridSize / 2 - obj.yLocationOffset),
    )


class BlankBinRecessedTop:
    """Cut into blank bin to create recessed bin top."""

    def __init__(self, obj: fc.DocumentObject) -> None:
        """Create blank bin recessed top section.

        Args:
            obj (FreeCAD.DocumentObject): Document object

        """
        ## Gridfinity Non Standard Parameters
        obj.addProperty(
            "App::PropertyLength",
            "RecessedTopDepth",
            "GridfinityNonStandard",
            "height per unit <br> <br> default = 0 mm",
        ).RecessedTopDepth = const.RECESSED_TOP_DEPTH

    def make(self, obj: fc.DocumentObject, bin_inside_shape: Part.Wire) -> Part.Shape:
        """Generate Rectanble layout and calculate relevant parameters.

        Args:
            obj (FreeCAD.DocumentObject): Document object.
            bin_inside_shape (Part.Wire): shape of the bin inside the walls

        Returns:
            Part.Shape: Extruded part to cut out inside of bin.

        """
        face = Part.Face(bin_inside_shape)
        fuse_total = face.extrude(fc.Vector(0, 0, -obj.RecessedTopDepth))

        return fuse_total.translate(fc.Vector(-obj.xLocationOffset, -obj.yLocationOffset))


class BinBottomHoles:
    """Cut into blank bin to create recessed bin top."""

    def __init__(
        self,
        obj: fc.DocumentObject,
        *,
        magnet_holes_default: bool,
    ) -> None:
        """Create bin solid mid section.

        Args:
            obj (FreeCAD.DocumentObject): Document object
            magnet_holes_default (bool): does the object have magnet holes

        """
        ## Gridfinity Parameters
        obj.addProperty(
            "App::PropertyBool",
            "MagnetHoles",
            "Gridfinity",
            "Toggle the magnet holes on or off",
        ).MagnetHoles = magnet_holes_default

        obj.addProperty(
            "App::PropertyBool",
            "ScrewHoles",
            "Gridfinity",
            "Toggle the screw holes on or off",
        ).ScrewHoles = const.SCREW_HOLES

        ## Gridfinity Non Standard Parameters
        obj.addProperty(
            "App::PropertyLength",
            "SequentialBridgingLayerHeight",
            "GridfinityNonStandard",
            "Layer Height that you print in for optimal print results,"
            "used for  screw holes bridging with magnet holes also on",
        ).SequentialBridgingLayerHeight = const.SEQUENTIAL_BRIDGING_LAYER_HEIGHT

        obj.addProperty(
            "App::PropertyEnumeration",
            "MagnetHolesShape",
            "GridfinityNonStandard",
            (
                "Shape of magnet holes, change to suit your printers capabilities"
                "which might require testing."
                "<br> Round press fit by default, increase to 6.5 mm if using glue"
                "<br> <br> Hex is alternative press fit style."
                "<br> <br> default = 6.2 mm"
            ),
        )
        obj.MagnetHolesShape = const.HOLE_SHAPES

        obj.addProperty(
            "App::PropertyLength",
            "MagnetHoleDiameter",
            "GridfinityNonStandard",
            (
                "Diameter of Magnet Holes "
                "<br> Round press fit by default, increase to 6.5 mm if using glue"
                "<br> <br> Hex is alternative press fit style, inscribed diameter<br> <br>"
                "<br> <br> default = 6.2 mm"
            ),
        ).MagnetHoleDiameter = const.MAGNET_HOLE_DIAMETER

        obj.addProperty(
            "App::PropertyLength",
            "MagnetHoleDepth",
            "GridfinityNonStandard",
            "Depth of Magnet Holes <br> <br> default = 2.4 mm",
        ).MagnetHoleDepth = const.MAGNET_HOLE_DEPTH

        obj.addProperty(
            "App::PropertyLength",
            "ScrewHoleDiameter",
            "GridfinityNonStandard",
            "Diameter of Screw Holes, used to put screws in bin to secure in place"
            "<br> <br> default = 3.0 mm",
        ).ScrewHoleDiameter = const.SCREW_HOLE_DIAMETER

        obj.addProperty(
            "App::PropertyLength",
            "ScrewHoleDepth",
            "GridfinityNonStandard",
            "Depth of Screw Holes <br> <br> default = 6.0 mm",
        ).ScrewHoleDepth = const.SCREW_HOLE_DEPTH

        ## Expert Only Parameters
        obj.addProperty(
            "App::PropertyLength",
            "MagnetHoleDistanceFromEdge",
            "zzExpertOnly",
            "Distance of the magnet holes from bin edge <br> <br> default = 8.0 mm",
            1,
        ).MagnetHoleDistanceFromEdge = const.MAGNET_HOLE_DISTANCE_FROM_EDGE

    def make(
        self,
        obj: fc.DocumentObject,
        layout: GridfinityLayout,
    ) -> Part.Shape:
        """Make bin bottom holes.

        Args:
            obj (FreeCAD.DocumentObject): DocumentObject
            layout (GridfinityLayout): Layout of the gridfinity grid.

        Returns:
            Part.Shape: Shape containing negatives of all holes.

        """
        bottom_hole_shape = make_bottom_hole_shape(obj)

        x_hole_pos = obj.xGridSize / 2 - obj.MagnetHoleDistanceFromEdge
        y_hole_pos = obj.yGridSize / 2 - obj.MagnetHoleDistanceFromEdge

        hole_shape_sub_array = utils.copy_and_translate(
            bottom_hole_shape,
            utils.corners(x_hole_pos, y_hole_pos, -obj.TotalHeight),
        )
        vec_list = []
        xtranslate = 0
        for col in layout:
            ytranslate = 0
            for cell in col:
                if cell:
                    vec_list.append(fc.Vector(xtranslate, ytranslate))
                ytranslate += obj.yGridSize.Value
            xtranslate += obj.xGridSize.Value

        fuse_total = utils.copy_and_translate(hole_shape_sub_array, vec_list).translate(
            fc.Vector(obj.xGridSize / 2, obj.yGridSize / 2),
        )
        return fuse_total.translate(fc.Vector(-obj.xLocationOffset, -obj.yLocationOffset))


<<<<<<< HEAD
class StackingLip:
=======
def _stacking_lip_profile(obj: fc.DocumentObject) -> Part.Wire:
    """Create stacking lip profile wire."""
    ## Calculated Values
    obj.StackingLipTopChamfer = obj.BaseProfileTopChamfer - obj.Clearance - obj.StackingLipTopLedge

    ## Stacking Lip Generation
    st = [
        fc.Vector(obj.Clearance, obj.yGridSize / 2, 0),
        fc.Vector(
            obj.Clearance,
            obj.yGridSize / 2,
            obj.StackingLipBottomChamfer
            + obj.StackingLipVerticalSection
            + obj.StackingLipTopChamfer,
        ),
        fc.Vector(
            obj.Clearance + obj.StackingLipTopLedge,
            obj.yGridSize / 2,
            obj.StackingLipBottomChamfer
            + obj.StackingLipVerticalSection
            + obj.StackingLipTopChamfer,
        ),
        fc.Vector(
            obj.Clearance + obj.StackingLipTopLedge + obj.StackingLipTopChamfer,
            obj.yGridSize / 2,
            obj.StackingLipBottomChamfer + obj.StackingLipVerticalSection,
        ),
        fc.Vector(
            obj.Clearance + obj.StackingLipTopLedge + obj.StackingLipTopChamfer,
            obj.yGridSize / 2,
            obj.StackingLipBottomChamfer,
        ),
        fc.Vector(
            obj.Clearance
            + obj.StackingLipTopLedge
            + obj.StackingLipTopChamfer
            + obj.StackingLipBottomChamfer,
            obj.yGridSize / 2,
            0,
        ),
        fc.Vector(
            obj.Clearance
            + obj.StackingLipTopLedge
            + obj.StackingLipTopChamfer
            + obj.StackingLipBottomChamfer,
            obj.yGridSize / 2,
            -obj.StackingLipVerticalSection,
        ),
        fc.Vector(
            obj.Clearance + obj.WallThickness,
            obj.yGridSize / 2,
            -obj.StackingLipVerticalSection
            - (
                obj.StackingLipTopLedge
                + obj.StackingLipTopChamfer
                + obj.StackingLipBottomChamfer
                - obj.WallThickness
            ),
        ),
        fc.Vector(obj.Clearance + obj.WallThickness, obj.yGridSize / 2, 0),
    ]

    stacking_lip_profile = Part.Wire(Part.Shape(utils.loop(st)).Edges)

    return stacking_lip_profile


class StackingLip(utils.Feature):
>>>>>>> 13a81ec9
    """Create bin stacking lip."""

    def __init__(
        self,
        obj: fc.DocumentObject,
        *,
        stacking_lip_default: bool,
    ) -> None:
        """Create bin stacking lip.

        Args:
            obj (FreeCAD.DocumentObject): Document object
            stacking_lip_default (bool): stacking lip on or off

        """
        ## Gridfinity Parameters
        obj.addProperty(
            "App::PropertyBool",
            "StackingLip",
            "Gridfinity",
            "Toggle the stacking lip on or off",
        ).StackingLip = stacking_lip_default

        ## Expert Only Parameters
        obj.addProperty(
            "App::PropertyLength",
            "StackingLipTopLedge",
            "zzExpertOnly",
            "Top Ledge of the stacking lip <br> <br> default = 0.4 mm",
            1,
        ).StackingLipTopLedge = const.STACKING_LIP_TOP_LEDGE

        obj.addProperty(
            "App::PropertyLength",
            "StackingLipTopChamfer",
            "zzExpertOnly",
            "Top Chamfer of the Stacking lip",
            1,
        )

        obj.addProperty(
            "App::PropertyLength",
            "StackingLipBottomChamfer",
            "zzExpertOnly",
            "Bottom Chamfer of the Stacking lip<br> <br> default = 0.7 mm",
            1,
        ).StackingLipBottomChamfer = const.STACKING_LIP_BOTTOM_CHAMFER

        obj.addProperty(
            "App::PropertyLength",
            "StackingLipVerticalSection",
            "zzExpertOnly",
            "vertical section of the Stacking lip<br> <br> default = 1.8 mm",
            1,
        ).StackingLipVerticalSection = const.STACKING_LIP_VERTICAL_SECTION

    def make(self, obj: fc.DocumentObject, bin_outside_shape: Part.Wire) -> Part.Shape:
        """Create stacking lip based on input bin shape.

        Args:
            obj (FreeCAD.DocumentObject): DocumentObject
            bin_outside_shape (Part.Wire): exterior wall of the bin

        Returns:
            Part.Shape: Stacking lip shape.

        """
        wire = _stacking_lip_profile(obj)
        stacking_lip = Part.Wire(bin_outside_shape).makePipe(wire)
        stacking_lip = Part.makeSolid(stacking_lip)
        stacking_lip = stacking_lip.translate(
            fc.Vector(-obj.xLocationOffset, -obj.yLocationOffset),
        )

        return stacking_lip


class BinSolidMidSection:
    """Generate bin mid section and add relevant properties."""

    def __init__(
        self,
        obj: fc.DocumentObject,
        default_height_units: int,
        default_wall_thickness: float,
    ) -> None:
        """Create bin solid mid section and add properties.

        Args:
            obj (FreeCAD.DocumentObject): Document object
            default_height_units (int): height units of the bin at generation
            default_wall_thickness (int): Wall thickness of the bin at generation

        """
        ## Gridfinity Standard Parameters
        obj.addProperty(
            "App::PropertyInteger",
            "HeightUnits",
            "Gridfinity",
            "Height of the bin in units, each is 7 mm",
        ).HeightUnits = default_height_units

        ## Gridfinity Non Standard Parameters
        obj.addProperty(
            "App::PropertyLength",
            "CustomHeight",
            "GridfinityNonStandard",
            "total height of the bin using the custom height instead of increments of 7 mm",
        ).CustomHeight = 42

        obj.addProperty(
            "App::PropertyBool",
            "NonStandardHeight",
            "GridfinityNonStandard",
            "use a custom height if selected",
        ).NonStandardHeight = False

        obj.addProperty(
            "App::PropertyLength",
            "WallThickness",
            "GridfinityNonStandard",
            "for stacking lip",
        ).WallThickness = default_wall_thickness

        ## Reference Parameters
        obj.addProperty(
            "App::PropertyLength",
            "TotalHeight",
            "ReferenceParameters",
            "total height of the bin",
            1,
        )
        ## Expert Only Parameters
        obj.addProperty(
            "App::PropertyLength",
            "HeightUnitValue",
            "zzExpertOnly",
            "height per unit, default is 7mm",
            1,
        ).HeightUnitValue = const.HEIGHT_UNIT_VALUE

    def make(self, obj: fc.DocumentObject, bin_outside_shape: Part.Wire) -> Part.Shape:
        """Generate bin solid mid section.

        Args:
            obj (FreeCAD.DocumentObject): Document object.
            bin_outside_shape (Part.Wire): shape of the bin

        Returns:
            Part.Shape: Extruded bin mid section of the input shape

        """
        ## Calculated Values
        if obj.NonStandardHeight:
            obj.TotalHeight = obj.CustomHeight
        else:
            obj.TotalHeight = obj.HeightUnits * obj.HeightUnitValue

        ## Bin Solid Mid Section Generation
        face = Part.Face(bin_outside_shape)

        fuse_total = face.extrude(fc.Vector(0, 0, -obj.TotalHeight + obj.BaseProfileHeight))
        fuse_total = fuse_total.translate(fc.Vector(-obj.xLocationOffset, -obj.yLocationOffset))

        return fuse_total<|MERGE_RESOLUTION|>--- conflicted
+++ resolved
@@ -17,7 +17,6 @@
 GridfinityLayout = list[list[bool]]
 
 
-<<<<<<< HEAD
 def _label_shelf_full_width(
     obj: fc.DocumentObject,
     face: Part.Face,
@@ -293,9 +292,6 @@
 
 
 class LabelShelf:
-=======
-class LabelShelf(utils.Feature):
->>>>>>> 13a81ec9
     """Create Label shelf for bins."""
 
     def __init__(self, obj: fc.DocumentObject, *, label_style_default: str) -> None:
@@ -361,28 +357,11 @@
             "Vertical Thickness of the Label Shelf <br> <br> default = 2 mm",
         ).LabelShelfVerticalThickness = const.LABEL_SHELF_VERTICAL_THICKNESS
 
-<<<<<<< HEAD
     def make(self, obj: fc.DocumentObject, bintype: Literal["eco", "standard"]) -> Part.Shape:
         """Create label shelf."""
-        eco_usable_height = 14
         if (
             bintype == "eco"
-            and obj.TotalHeight < eco_usable_height
-=======
-    def make(self, obj: fc.DocumentObject) -> Part.Shape:
-        """Create label shelf.
-
-        Args:
-            obj (FreeCAD.DocumentObject): Document object.
-
-        Returns:
-            Part.Shape: Labelshelf 3D shape.
-
-        """
-        if (
-            self.bintype == "eco"
             and obj.TotalHeight < ECO_USABLE_HEIGHT
->>>>>>> 13a81ec9
             and obj.LabelShelfStyle != "Overhang"
         ):
             obj.LabelShelfStyle = "Overhang"
@@ -1638,9 +1617,6 @@
         return fuse_total.translate(fc.Vector(-obj.xLocationOffset, -obj.yLocationOffset))
 
 
-<<<<<<< HEAD
-class StackingLip:
-=======
 def _stacking_lip_profile(obj: fc.DocumentObject) -> Part.Wire:
     """Create stacking lip profile wire."""
     ## Calculated Values
@@ -1708,8 +1684,7 @@
     return stacking_lip_profile
 
 
-class StackingLip(utils.Feature):
->>>>>>> 13a81ec9
+class StackingLip:
     """Create bin stacking lip."""
 
     def __init__(

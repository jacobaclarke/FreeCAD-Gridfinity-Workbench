"""Makes grid layouts, calculates total width properties."""

import FreeCAD as fc  # noqa: N813

from . import const, utils


def _universal_properties(obj: fc.DocumentObject) -> None:
    """Properties used by all gridfinity objects."""
    ## Generation Location Property

    obj.addProperty(
        "App::PropertyEnumeration",
        "GenerationLocation",
        "Gridfinity",
        "Location of the bin. Change depending on how you want to customize",
    ).GenerationLocation = ["Positive from Origin", "Centered at Origin"]

    obj.addProperty(
        "App::PropertyLength",
        "xLocationOffset",
        "ShouldBeHidden",
        "changing bin location in the x direction",
    )
    obj.setEditorMode("xLocationOffset", 2)

    obj.addProperty(
        "App::PropertyLength",
        "yLocationOffset",
        "ShouldBeHidden",
        "changing bin location in the y direction",
    )
    obj.setEditorMode("yLocationOffset", 2)

    ## Reference Parameters
    obj.addProperty(
        "App::PropertyLength",
        "xTotalWidth",
        "ReferenceParameters",
        "total width of Gridfinity object in x direction",
        1,
    )

    obj.addProperty(
        "App::PropertyLength",
        "yTotalWidth",
        "ReferenceParameters",
        "total width of Gridfinity object in y direction",
        1,
    )

    ## Expert Parameters

    obj.addProperty(
        "App::PropertyLength",
        "xGridSize",
        "zzExpertOnly",
        "Size of each grid in x direction <br> <br> default = 42 mm",
    ).xGridSize = const.X_GRID_SIZE

    obj.addProperty(
        "App::PropertyLength",
        "yGridSize",
        "zzExpertOnly",
        "Size of each grid in y direction <br> <br> default = 42 mm",
    ).yGridSize = const.Y_GRID_SIZE


class RectangleLayout(utils.Feature):
    """Create layout for rectanlge shaped Gridfinity object and add relevant properties."""

    def __init__(self, obj: fc.DocumentObject, *, baseplate_default: bool) -> None:
        """Create Rectangle Layout.

        Args:
            obj (FreeCAD.DocumentObject): Document object
            baseplate_default (Bool): is Gridfinity Object baseplate

        """
        _universal_properties(obj)

        ## Standard Gridfinity Parameters
        obj.addProperty(
            "App::PropertyInteger",
            "xGridUnits",
            "Gridfinity",
            "Number of grid units in the x direction <br> <br> default = 2",
        ).xGridUnits = const.X_GRID_UNITS

        obj.addProperty(
            "App::PropertyInteger",
            "yGridUnits",
            "Gridfinity",
            "Number of grid units in the y direction <br> <br> default = 2",
        ).yGridUnits = const.Y_GRID_UNITS

        ## Hidden Properties
        obj.addProperty(
            "App::PropertyBool",
            "Baseplate",
            "ShouldBeHidden",
            "Is the Gridfinity Object a baseplate",
        ).Baseplate = baseplate_default

        obj.setEditorMode("Baseplate", 2)

    def make(self, obj: fc.DocumentObject) -> None:
        """Generate Rectanble layout and calculate relevant parameters.

        Args:
            obj (FreeCAD.DocumentObject): Document object.

        Returns:
            rectangle_layout: 2 dimentional list of feature locations

        """
        if obj.Baseplate:
            obj.xTotalWidth = obj.xGridUnits * obj.xGridSize
            obj.yTotalWidth = obj.yGridUnits * obj.yGridSize
        else:
            obj.xTotalWidth = obj.xGridUnits * obj.xGridSize - obj.Clearance * 2
            obj.yTotalWidth = obj.yGridUnits * obj.yGridSize - obj.Clearance * 2

<<<<<<< HEAD
=======
        obj.xMaxGrids = obj.xGridUnits
        obj.yMaxGrids = obj.yGridUnits

>>>>>>> 760719e7
        if obj.GenerationLocation == "Centered at Origin":
            obj.xLocationOffset = obj.xTotalWidth / 2
            obj.yLocationOffset = obj.yTotalWidth / 2
        else:
            obj.xLocationOffset = 0
            obj.yLocationOffset = 0

        return [[True for y in range(obj.yGridUnits)] for x in range(obj.xGridUnits)]


class LShapedLayout(utils.Feature):
    """Creat layout matrix for L shaped Gridfinity object and add relevant properties."""

    def __init__(self, obj: fc.DocumentObject, *, baseplate_default: bool) -> None:
        """Make L layout.

        Args:
            obj (FreeCAD.DocumentObject): Document object.
            baseplate_default (bool): Whether the object is a baseplate or not.

        """
        _universal_properties(obj)
        ## Gridfinity Parameters

        obj.addProperty(
            "App::PropertyInteger",
            "x1GridUnits",
            "Gridfinity",
            "Overall grid units in the x direction",
        ).x1GridUnits = 3
        obj.addProperty(
            "App::PropertyInteger",
            "y1GridUnits",
            "Gridfinity",
            "Overall grid units in the y direction",
        ).y1GridUnits = 2
        obj.addProperty(
            "App::PropertyInteger",
            "x2GridUnits",
            "Gridfinity",
            "Grid units of L part in the x direction",
        ).x2GridUnits = 1
        obj.addProperty(
            "App::PropertyInteger",
            "y2GridUnits",
            "Gridfinity",
            "Grid units of L part in the y direction",
        ).y2GridUnits = 1

        ## Reference Parameters
        obj.addProperty(
            "App::PropertyLength",
            "x1TotalDimension",
            "ReferenceDimensions",
            "total dimension of the gridfintiy object in the x direction",
            1,
        )
        obj.addProperty(
            "App::PropertyLength",
            "y1TotalDimension",
            "ReferenceDimensions",
            "total dimension of the gridfintiy object in the y direction",
            1,
        )
        obj.addProperty(
            "App::PropertyLength",
            "x2TotalDimension",
            "ReferenceDimensions",
            "total width of the L part in the x direction",
            1,
        )
        obj.addProperty(
            "App::PropertyLength",
            "y2TotalDimension",
            "ReferenceDimensions",
            "total width of the L part in the y direction",
            1,
        )
        ## Hidden Properties
        obj.addProperty(
            "App::PropertyBool",
            "Baseplate",
            "Flags",
            "Is the Gridfinity Object a baseplate",
        ).Baseplate = baseplate_default
        obj.setEditorMode("Baseplate", 2)

    def make(self, obj: fc.DocumentObject) -> None:
        """Make L layout.

        Args:
            obj (FreeCAD.DocumentObject): Document object.

        Returns:
            Part.Shape: Extruded part to cut out inside of bin.

        """
        ## Error Checking

        if obj.x2GridUnits >= obj.x1GridUnits:
            obj.x2GridUnits = obj.x1GridUnits - 1
            fc.Console.PrintWarning("x2 Grid Units must be less than x1")
        if obj.y2GridUnits >= obj.y1GridUnits:
            obj.y2GridUnits = obj.y1GridUnits - 1
            fc.Console.PrintWarning("y2 Grid Units must be less than y1")

        ## Calculated Parameters

        if obj.Baseplate:
            obj.x1TotalDimension = obj.x1GridUnits * obj.xGridSize
            obj.y1TotalDimension = obj.y1GridUnits * obj.yGridSize
            obj.x2TotalDimension = obj.x2GridUnits * obj.xGridSize
            obj.y2TotalDimension = obj.y2GridUnits * obj.yGridSize

            obj.xTotalWidth = obj.x1GridUnits * obj.xGridSize
            obj.yTotalWidth = obj.y1GridUnits * obj.yGridSize
        else:
            obj.x1TotalDimension = obj.x1GridUnits * obj.xGridSize - obj.Clearance * 2
            obj.y1TotalDimension = obj.y1GridUnits * obj.yGridSize - obj.Clearance * 2
            obj.x2TotalDimension = obj.x2GridUnits * obj.xGridSize - obj.Clearance * 2
            obj.y2TotalDimension = obj.y2GridUnits * obj.yGridSize - obj.Clearance * 2

            obj.xTotalWidth = obj.x1GridUnits * obj.xGridSize - obj.Clearance * 2
            obj.yTotalWidth = obj.y1GridUnits * obj.yGridSize - obj.Clearance * 2

<<<<<<< HEAD
=======
        obj.xMaxGrids = obj.x1GridUnits
        obj.yMaxGrids = obj.y1GridUnits

>>>>>>> 760719e7
        if obj.GenerationLocation == "Centered at Origin":
            obj.xLocationOffset = obj.xTotalWidth / 2
            obj.yLocationOffset = obj.yTotalWidth / 2
        else:
            obj.xLocationOffset = 0
            obj.yLocationOffset = 0

<<<<<<< HEAD
        return [
            [True] * (obj.y1GridUnits if x < obj.x2GridUnits else obj.y2GridUnits)
=======
        ## L layout matrix creation
        return [
            [x < obj.x2GridUnits or y < obj.y2GridUnits for y in range(obj.y1GridUnits)]
>>>>>>> 760719e7
            for x in range(obj.x1GridUnits)
        ]<|MERGE_RESOLUTION|>--- conflicted
+++ resolved
@@ -121,12 +121,6 @@
             obj.xTotalWidth = obj.xGridUnits * obj.xGridSize - obj.Clearance * 2
             obj.yTotalWidth = obj.yGridUnits * obj.yGridSize - obj.Clearance * 2
 
-<<<<<<< HEAD
-=======
-        obj.xMaxGrids = obj.xGridUnits
-        obj.yMaxGrids = obj.yGridUnits
-
->>>>>>> 760719e7
         if obj.GenerationLocation == "Centered at Origin":
             obj.xLocationOffset = obj.xTotalWidth / 2
             obj.yLocationOffset = obj.yTotalWidth / 2
@@ -252,12 +246,6 @@
             obj.xTotalWidth = obj.x1GridUnits * obj.xGridSize - obj.Clearance * 2
             obj.yTotalWidth = obj.y1GridUnits * obj.yGridSize - obj.Clearance * 2
 
-<<<<<<< HEAD
-=======
-        obj.xMaxGrids = obj.x1GridUnits
-        obj.yMaxGrids = obj.y1GridUnits
-
->>>>>>> 760719e7
         if obj.GenerationLocation == "Centered at Origin":
             obj.xLocationOffset = obj.xTotalWidth / 2
             obj.yLocationOffset = obj.yTotalWidth / 2
@@ -265,13 +253,7 @@
             obj.xLocationOffset = 0
             obj.yLocationOffset = 0
 
-<<<<<<< HEAD
         return [
             [True] * (obj.y1GridUnits if x < obj.x2GridUnits else obj.y2GridUnits)
-=======
-        ## L layout matrix creation
-        return [
-            [x < obj.x2GridUnits or y < obj.y2GridUnits for y in range(obj.y1GridUnits)]
->>>>>>> 760719e7
             for x in range(obj.x1GridUnits)
         ]
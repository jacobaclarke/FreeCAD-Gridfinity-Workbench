--- conflicted
+++ resolved
@@ -1,980 +1,974 @@
-from __future__ import division
-import os
-import FreeCAD as App
-import Part
-from FreeCAD import Units
-from .version import __version__
-from .feature_construction import MakeStackingLip, MakeBinBase, RoundedRectangleExtrude, MakeBottomHoles, MakeBaseplateCenterCut, MakeCompartements, MakeEcoBinCut, MakeScoop, MakeLabelShelf
-from .baseplate_feature_construction import MakeBaseplateMagnetHoles, MakeBPScrewBottomCham, MakeBPConnectionHoles
-<<<<<<< HEAD
-from Part import Shape, Wire, Face, makeLoft, BSplineSurface, \
-    makePolygon, makeHelix, makeShell, makeSolid, LineSegment
-
-from .const import BIN_BASE_TOP_CHAMFER, BIN_BASE_BOTTOM_CHAMFER, BIN_BASE_VERTICAL_SECTION, GRID_SIZE, BIN_OUTER_RADIUS, BIN_UNIT, BIN_BASE_VERTICAL_RADIUS, BIN_BASE_BOTTOM_RADIUS, TOLERANCE, MAGNET_HOLE_DIAMETER, MAGNET_HOLE_DEPTH, MAGNET_HOLE_DISTANCE_FROM_EDGE, SCREW_HOLE_DIAMETER, SCREW_HOLE_DEPTH, BASEPLATE_BOTTOM_CHAMFER, BASEPLATE_VERTICAL_SECTION, BASEPLATE_TOP_CHAMFER, BASEPLATE_TOP_LEDGE_WIDTH, BASEPLATE_OUTER_RADIUS, BASEPLATE_VERTICAL_RADIUS, BASEPLATE_BOTTOM_RADIUS, STACKING_LIP_TOP_LEDGE,STACKING_LIP_BOTTOM_CHAMFER,STACKING_LIP_VERTICAL_SECTION, HEIGHT_UNIT, BASEPLATE_SMALL_FILLET, MAGNET_BASE, MAGNET_EDGE_THICKNESS, MAGNET_BASE_HOLE, MAGNET_CHAMFER, BASE_THICKNESS, MAGNET_BOTTOM_CHAMFER, CONNECTION_HOLE_DIAMETER, LABEL_SHELF_WIDTH, LABEL_SHELF_VERTICAL_THICKNESS, LABEL_SHELF_LENGTH, LABEL_SHELF_ANGLE, SCOOP_RADIUS
-=======
-from .const import BIN_BASE_TOP_CHAMFER, BIN_BASE_BOTTOM_CHAMFER, BIN_BASE_VERTICAL_SECTION, GRID_SIZE, BIN_OUTER_RADIUS, BIN_UNIT, BIN_BASE_VERTICAL_RADIUS, BIN_BASE_BOTTOM_RADIUS, TOLERANCE, MAGNET_HOLE_DIAMETER, MAGNET_HOLE_DEPTH, MAGNET_HOLE_DISTANCE_FROM_EDGE, SCREW_HOLE_DIAMETER, SCREW_HOLE_DEPTH, BASEPLATE_BOTTOM_CHAMFER, BASEPLATE_VERTICAL_SECTION, BASEPLATE_TOP_CHAMFER, BASEPLATE_TOP_LEDGE_WIDTH, BASEPLATE_OUTER_RADIUS, BASEPLATE_VERTICAL_RADIUS, BASEPLATE_BOTTOM_RADIUS, STACKING_LIP_TOP_LEDGE,STACKING_LIP_BOTTOM_CHAMFER,STACKING_LIP_VERTICAL_SECTION, HEIGHT_UNIT, BASEPLATE_SMALL_FILLET, MAGNET_BASE, MAGNET_EDGE_THICKNESS, MAGNET_BASE_HOLE, MAGNET_CHAMFER, BASE_THICKNESS, MAGNET_BOTTOM_CHAMFER, CONNECTION_HOLE_DIAMETER, LABEL_SHELF_WIDTH, LABEL_SHELF_VERTICAL_THICKNESS, LABEL_SHELF_LENGTH, SCOOP_RADIUS
->>>>>>> f5c041af
-
-unitmm = Units.Quantity("1 mm")
-
-__all__ = ["BinBlank",
-           "SimpleStorageBin",
-           "PartsBin",
-           "Baseplate",
-           "MagnetBaseplate",
-           "ScrewTogetherBaseplate",
-           "EcoBin"]
-
-
-def fcvec(x):
-    if len(x) == 2:
-        return(App.Vector(x[0], x[1], 0))
-    else:
-        return(App.Vector(x[0], x[1], x[2]))
-
-
-class ViewProviderGridfinity(object):
-    def __init__(self, obj, icon_fn=None):
-        # Set this object to the proxy object of the actual view provider
-        obj.Proxy = self
-        self._check_attr()
-        dirname = os.path.dirname(__file__)
-        self.icon_fn = icon_fn or os.path.join(dirname, "icons", "gridfinity_workbench_icon.svg")
-        App.Console.PrintMessage("works until here\n")
-    def _check_attr(self):
-        ''' Check for missing attributes. '''
-        if not hasattr(self, "icon_fn"):
-            setattr(self, "icon_fn", os.path.join(os.path.dirname(__file__), "icons", "gridfinity_workbench_icon.svg"))
-
-    def attach(self, vobj):
-        self.vobj = vobj
-
-    def getIcon(self):
-        self._check_attr()
-        return self.icon_fn
-
-    def __getstate__(self):
-        self._check_attr()
-        return {"icon_fn": self.icon_fn}
-
-    def __setstate__(self, state):
-        if state and "icon_fn" in state:
-            self.icon_fn = state["icon_fn"]
-
-class FoundationGridfinity(object):
-    def __init__(self, obj):
-        obj.addProperty("App::PropertyString", "version", "version", "Gridfinity Workbench Version", 1)
-        obj.version = __version__
-        self.make_attachable(obj)
-    def make_attachable(self, obj):
-        # Needed to make this object attachable
-        pass
-
-    def execute(self, fp):
-        gridfinity_shape = self.generate_gridfinity_shape(fp)
-        if hasattr(fp, "BaseFeature") and fp.BaseFeature is not None:
-            # we're inside a PartDesign Body, thus need to fuse with the base feature
-            gridfinity_shape.Placement = fp.Placement # ensure the bin is placed correctly before fusing
-            result_shape = fp.BaseFeature.Shape.fuse(gridfinity_shape)
-            result_shape.transformShape(fp.Placement.inverse().toMatrix(), True)
-            fp.Shape = result_shape
-        else:
-            fp.Shape = gridfinity_shape
-
-    def generate_gridfinity_shape(self, fp):
-        """
-        This method has to return the TopoShape of the object.
-        """
-        raise NotImplementedError("generate_gridfinity_shape not implemented")
-
-class BinBlank(FoundationGridfinity):
-
-    def __init__(self, obj):
-        super(BinBlank, self).__init__(obj)
-
-        obj.addProperty("App::PropertyPythonObject",
-                        "Bin", "base", "python gridfinity object")
-
-        self.add_bin_properties(obj)
-        self.add_custom_bin_properties(obj)
-        self.add_reference_properties(obj)
-        self.add_expert_properties(obj)
-        self.add_hidden_properties(obj)
-
-        obj.Proxy = self
-
-    def add_bin_properties(self, obj):
-
-        obj.addProperty("App::PropertyInteger","xGridUnits","Gridfinity","Length of the edges of the outline").xGridUnits=2
-        obj.addProperty("App::PropertyInteger","yGridUnits","Gridfinity","Height of the extrusion").yGridUnits=2
-        obj.addProperty("App::PropertyInteger","HeightUnits","Gridfinity","height of the bin in units, each is 7 mm").HeightUnits=6
-        obj.addProperty("App::PropertyBool","StackingLip","Gridfinity","Toggle the stacking lip on or off").StackingLip=True
-        obj.addProperty("App::PropertyBool","MagnetHoles","Gridfinity","Toggle the magnet holes on or off").MagnetHoles = True
-        obj.addProperty("App::PropertyBool","ScrewHoles","Gridfinity","Toggle the screw holes on or off").ScrewHoles = True
-
-
-    def add_custom_bin_properties(self, obj):
-        obj.addProperty("App::PropertyLength","CustomHeight","GridfinityNonStandard","total height of the bin using the custom heignt instead of incraments of 7 mm").CustomHeight = 42
-        obj.addProperty("App::PropertyLength","SequentialBridgingLayerHeight","GridfinityNonStandard","Layer Height that you print in for optimal print results").SequentialBridgingLayerHeight = 0.2
-        obj.addProperty("App::PropertyBool","NonStandardHeight","GridfinityNonStandard","use a custom height if selected").NonStandardHeight=False
-        obj.addProperty("App::PropertyLength","MagnetHoleDiameter", "GridfinityNonStandard", "Diameter of Magnet Holes <br> <br> default = 6.5 mm").MagnetHoleDiameter = MAGNET_HOLE_DIAMETER
-        obj.addProperty("App::PropertyLength","MagnetHoleDepth", "GridfinityNonStandard", "Depth of Magnet Holes <br> <br> default = 2.4 mm").MagnetHoleDepth = MAGNET_HOLE_DEPTH
-        obj.addProperty("App::PropertyLength","ScrewHoleDiameter", "GridfinityNonStandard", "Diameter of Screw Holes <br> <br> default = 3.0 mm").ScrewHoleDiameter = SCREW_HOLE_DIAMETER
-        obj.addProperty("App::PropertyLength","ScrewHoleDepth", "GridfinityNonStandard", "Depth of Screw Holes <br> <br> default = 6.0 mm").ScrewHoleDepth = SCREW_HOLE_DEPTH
-
-    def add_reference_properties(self, obj):
-        obj.addProperty("App::PropertyLength","xTotalWidth","ReferenceDimensions","total width of bin in x direction", 1)
-        obj.addProperty("App::PropertyLength","yTotalWidth","ReferenceDimensions","total width of bin in y direction", 1)
-        obj.addProperty("App::PropertyLength","TotalHeight","ReferenceDimensions","total height of the bin", 1)
-        obj.addProperty("App::PropertyLength","BaseProfileHeight","ReferenceDimensions","Height of the Gridfinity Base Profile", 1)
-        obj.addProperty("App::PropertyLength","BinUnit", "ReferenceDimensions", "Width of a single bin unit",1).BinUnit = BIN_UNIT
-
-    def add_expert_properties(self, obj):
-        obj.addProperty("App::PropertyLength","BaseProfileBottomChamfer", "zzExpertOnly", "height of chamfer in bottom of bin                                                                                                         base profile <br> <br> default = 0.8 mm",1).BaseProfileBottomChamfer=BIN_BASE_BOTTOM_CHAMFER
-        obj.addProperty("App::PropertyLength","BaseProfileVerticalSection", "zzExpertOnly", "Height of the vertical section in bin base profile",1).BaseProfileVerticalSection=BIN_BASE_VERTICAL_SECTION
-        obj.addProperty("App::PropertyLength","BaseProfileTopChamfer", "zzExpertOnly", "Height of the top chamfer in the bin base profile",1).BaseProfileTopChamfer=BIN_BASE_TOP_CHAMFER
-        obj.addProperty("App::PropertyLength","GridSize", "zzExpertOnly", "Size of the Grid").GridSize = GRID_SIZE
-        obj.addProperty("App::PropertyLength","HeightUnitValue", "zzExpertOnly", "height per unit, default is 7mm",1).HeightUnitValue = 7
-        obj.addProperty("App::PropertyLength","BinOuterRadius", "zzExpertOnly", "Outer radius of the bin",1).BinOuterRadius = BIN_OUTER_RADIUS
-        obj.addProperty("App::PropertyLength","BinVerticalRadius", "zzExpertOnly", "Radius of the base profile Vertical section",1).BinVerticalRadius = BIN_BASE_VERTICAL_RADIUS
-        obj.addProperty("App::PropertyLength","BinBottomRadius", "zzExpertOnly", "bottom of bin corner radius",1).BinBottomRadius = BIN_BASE_BOTTOM_RADIUS
-
-        obj.addProperty("App::PropertyLength","Tolerance", "zzExpertOnly", "The tolerance on each side of a bin between before the edge of the grid <br> <br> default = 0.25 mm",1).Tolerance = TOLERANCE
-        obj.addProperty("App::PropertyLength","MagnetHoleDistanceFromEdge", "zzExpertOnly", "Distance of the magnet holes from bin edge <br> <br> default = 8.0 mm",1).MagnetHoleDistanceFromEdge = MAGNET_HOLE_DISTANCE_FROM_EDGE
-        obj.addProperty("App::PropertyLength","StackingLipTopLedge", "zzExpertOnly", "Top Ledge of the stacking lip <br> <br> default = 0.4 mm",1).StackingLipTopLedge = STACKING_LIP_TOP_LEDGE
-        obj.addProperty("App::PropertyLength","StackingLipTopChamfer", "zzExpertOnly", "Top Chamfer of the Stacking lip",1)
-        obj.addProperty("App::PropertyLength","StackingLipBottomChamfer", "zzExpertOnly", "Bottom Chamfer of the Stacking lip<br> <br> default = 0.7 mm",1).StackingLipBottomChamfer = STACKING_LIP_BOTTOM_CHAMFER
-        obj.addProperty("App::PropertyLength","StackingLipVerticalSection", "zzExpertOnly", "vertical section of the Stacking lip<br> <br> default = 1.8 mm",1).StackingLipVerticalSection= STACKING_LIP_VERTICAL_SECTION
-
-    def add_hidden_properties(self, obj):
-        obj.addProperty("App::PropertyLength","WallThickness", "GridfinityNonStandard", "for stacking lip").WallThickness = 1
-        obj.setEditorMode("WallThickness",2)
-
-    def generate_gridfinity_shape(self, obj):
-
-        obj.xTotalWidth = obj.xGridUnits*obj.GridSize-obj.Tolerance*2
-        obj.yTotalWidth = obj.yGridUnits*obj.GridSize-obj.Tolerance*2
-        obj.BaseProfileHeight = obj.BaseProfileBottomChamfer+obj.BaseProfileVerticalSection+obj.BaseProfileTopChamfer
-        obj.StackingLipTopChamfer = obj.BaseProfileTopChamfer - obj.Tolerance - obj.StackingLipTopLedge
-        obj.BinUnit = obj.GridSize - TOLERANCE*2*unitmm
-
-        if obj.NonStandardHeight:
-            obj.TotalHeight = obj.CustomHeight
-        else:
-            obj.TotalHeight = obj.HeightUnits*obj.HeightUnitValue
-
-
-        fuse_total = MakeBinBase(self, obj)
-        solid_center= RoundedRectangleExtrude(obj.xTotalWidth, obj.yTotalWidth, -obj.TotalHeight+obj.BaseProfileHeight, obj.TotalHeight-obj.BaseProfileHeight, obj.BinOuterRadius)
-        solid_center.translate(App.Vector(obj.xTotalWidth/2-obj.BinUnit/2,obj.yTotalWidth/2-obj.BinUnit/2,0))
-
-        fuse_total = Part.Shape.fuse(fuse_total, solid_center )
-
-        if obj.StackingLip:
-            stacking_lip = MakeStackingLip(self, obj)
-            fuse_total = Part.Shape.fuse(stacking_lip,fuse_total)
-        if obj.ScrewHoles or obj.MagnetHoles:
-            holes = MakeBottomHoles(self, obj)
-            fuse_total = Part.Shape.cut(fuse_total, holes)
-
-        return fuse_total
-
-    def __getstate__(self):
-        return None
-
-    def __setstate__(self, state):
-        return None
-
-
-class BinBase(FoundationGridfinity):
-
-    def __init__(self, obj):
-        super(BinBase, self).__init__(obj)
-
-        obj.addProperty("App::PropertyPythonObject",
-                        "Bin", "base", "python gridfinity object")
-
-        self.add_bin_properties(obj)
-        self.add_custom_bin_properties(obj)
-        self.add_reference_properties(obj)
-        self.add_expert_properties(obj)
-        self.add_hidden_properties(obj)
-
-        obj.Proxy = self
-
-    def add_bin_properties(self, obj):
-
-        obj.addProperty("App::PropertyInteger","xGridUnits","Gridfinity","Length of the edges of the outline").xGridUnits=2
-        obj.addProperty("App::PropertyInteger","yGridUnits","Gridfinity","Height of the extrusion").yGridUnits=2
-        obj.addProperty("App::PropertyInteger","HeightUnits","Gridfinity","height of the bin in units, each is 7 mm").HeightUnits=1
-        obj.addProperty("App::PropertyBool","StackingLip","Gridfinity","Toggle the stacking lip on or off").StackingLip=False
-        obj.addProperty("App::PropertyBool","MagnetHoles","Gridfinity","Toggle the magnet holes on or off").MagnetHoles = True
-        obj.addProperty("App::PropertyBool","ScrewHoles","Gridfinity","Toggle the screw holes on or off").ScrewHoles = True
-
-
-    def add_custom_bin_properties(self, obj):
-        obj.addProperty("App::PropertyLength","CustomHeight","GridfinityNonStandard","total height of the bin using the custom heignt instead of incraments of 7 mm").CustomHeight = 42
-        obj.addProperty("App::PropertyLength","SequentialBridgingLayerHeight","GridfinityNonStandard","Layer Height that you print in for optimal print results").SequentialBridgingLayerHeight = 0.2
-        obj.addProperty("App::PropertyBool","NonStandardHeight","GridfinityNonStandard","use a custom height if selected").NonStandardHeight=False
-        obj.addProperty("App::PropertyLength","MagnetHoleDiameter", "GridfinityNonStandard", "Diameter of Magnet Holes <br> <br> default = 6.5 mm").MagnetHoleDiameter = MAGNET_HOLE_DIAMETER
-        obj.addProperty("App::PropertyLength","MagnetHoleDepth", "GridfinityNonStandard", "Depth of Magnet Holes <br> <br> default = 2.4 mm").MagnetHoleDepth = MAGNET_HOLE_DEPTH
-        obj.addProperty("App::PropertyLength","ScrewHoleDiameter", "GridfinityNonStandard", "Diameter of Screw Holes <br> <br> default = 3.0 mm").ScrewHoleDiameter = SCREW_HOLE_DIAMETER
-        obj.addProperty("App::PropertyLength","ScrewHoleDepth", "GridfinityNonStandard", "Depth of Screw Holes <br> <br> default = 6.0 mm").ScrewHoleDepth = SCREW_HOLE_DEPTH
-
-    def add_reference_properties(self, obj):
-        obj.addProperty("App::PropertyLength","xTotalWidth","ReferenceDimensions","total width of bin in x direction", 1)
-        obj.addProperty("App::PropertyLength","yTotalWidth","ReferenceDimensions","total width of bin in y direction", 1)
-        obj.addProperty("App::PropertyLength","TotalHeight","ReferenceDimensions","total height of the bin", 1)
-        obj.addProperty("App::PropertyLength","BaseProfileHeight","ReferenceDimensions","Height of the Gridfinity Base Profile", 1)
-        obj.addProperty("App::PropertyLength","BinUnit", "ReferenceDimensions", "Width of a single bin unit",1).BinUnit = BIN_UNIT
-
-    def add_expert_properties(self, obj):
-        obj.addProperty("App::PropertyLength","BaseProfileBottomChamfer", "zzExpertOnly", "height of chamfer in bottom of bin                                                                                                         base profile <br> <br> default = 0.8 mm",1).BaseProfileBottomChamfer=BIN_BASE_BOTTOM_CHAMFER
-        obj.addProperty("App::PropertyLength","BaseProfileVerticalSection", "zzExpertOnly", "Height of the vertical section in bin base profile",1).BaseProfileVerticalSection=BIN_BASE_VERTICAL_SECTION
-        obj.addProperty("App::PropertyLength","BaseProfileTopChamfer", "zzExpertOnly", "Height of the top chamfer in the bin base profile",1).BaseProfileTopChamfer=BIN_BASE_TOP_CHAMFER
-        obj.addProperty("App::PropertyLength","GridSize", "zzExpertOnly", "Size of the Grid").GridSize = GRID_SIZE
-        obj.addProperty("App::PropertyLength","HeightUnitValue", "zzExpertOnly", "height per unit, default is 7mm",1).HeightUnitValue = 7
-        obj.addProperty("App::PropertyLength","BinOuterRadius", "zzExpertOnly", "Outer radius of the bin",1).BinOuterRadius = BIN_OUTER_RADIUS
-        obj.addProperty("App::PropertyLength","BinVerticalRadius", "zzExpertOnly", "Radius of the base profile Vertical section",1).BinVerticalRadius = BIN_BASE_VERTICAL_RADIUS
-        obj.addProperty("App::PropertyLength","BinBottomRadius", "zzExpertOnly", "bottom of bin corner radius",1).BinBottomRadius = BIN_BASE_BOTTOM_RADIUS
-
-        obj.addProperty("App::PropertyLength","Tolerance", "zzExpertOnly", "The tolerance on each side of a bin between before the edge of the grid <br> <br> default = 0.25 mm",1).Tolerance = TOLERANCE
-        obj.addProperty("App::PropertyLength","MagnetHoleDistanceFromEdge", "zzExpertOnly", "Distance of the magnet holes from bin edge <br> <br> default = 8.0 mm",1).MagnetHoleDistanceFromEdge = MAGNET_HOLE_DISTANCE_FROM_EDGE
-        obj.addProperty("App::PropertyLength","StackingLipTopLedge", "zzExpertOnly", "Top Ledge of the stacking lip <br> <br> default = 0.4 mm",1).StackingLipTopLedge = STACKING_LIP_TOP_LEDGE
-        obj.addProperty("App::PropertyLength","StackingLipTopChamfer", "zzExpertOnly", "Top Chamfer of the Stacking lip",1)
-        obj.addProperty("App::PropertyLength","StackingLipBottomChamfer", "zzExpertOnly", "Bottom Chamfer of the Stacking lip<br> <br> default = 0.7 mm",1).StackingLipBottomChamfer = STACKING_LIP_BOTTOM_CHAMFER
-        obj.addProperty("App::PropertyLength","StackingLipVerticalSection", "zzExpertOnly", "vertical section of the Stacking lip<br> <br> default = 1.8 mm",1).StackingLipVerticalSection= STACKING_LIP_VERTICAL_SECTION
-
-    def add_hidden_properties(self, obj):
-        obj.addProperty("App::PropertyLength","WallThickness", "GridfinityNonStandard", "for stacking lip").WallThickness = 1
-        obj.setEditorMode("WallThickness",2)
-
-    def generate_gridfinity_shape(self, obj):
-
-        obj.xTotalWidth = obj.xGridUnits*obj.GridSize-obj.Tolerance*2
-        obj.yTotalWidth = obj.yGridUnits*obj.GridSize-obj.Tolerance*2
-        obj.BaseProfileHeight = obj.BaseProfileBottomChamfer+obj.BaseProfileVerticalSection+obj.BaseProfileTopChamfer
-        obj.StackingLipTopChamfer = obj.BaseProfileTopChamfer - obj.Tolerance - obj.StackingLipTopLedge
-        obj.BinUnit = obj.GridSize - TOLERANCE*2*unitmm
-
-        if obj.NonStandardHeight:
-            obj.TotalHeight = obj.CustomHeight
-        else:
-            obj.TotalHeight = obj.HeightUnits*obj.HeightUnitValue
-
-
-        fuse_total = MakeBinBase(self, obj)
-        solid_center= RoundedRectangleExtrude(obj.xTotalWidth, obj.yTotalWidth, -obj.TotalHeight+obj.BaseProfileHeight, obj.TotalHeight-obj.BaseProfileHeight, obj.BinOuterRadius)
-        solid_center.translate(App.Vector(obj.xTotalWidth/2-obj.BinUnit/2,obj.yTotalWidth/2-obj.BinUnit/2,0))
-
-        fuse_total = Part.Shape.fuse(fuse_total, solid_center )
-
-        if obj.StackingLip:
-            stacking_lip = MakeStackingLip(self, obj)
-            fuse_total = Part.Shape.fuse(stacking_lip,fuse_total)
-        if obj.ScrewHoles or obj.MagnetHoles:
-            holes = MakeBottomHoles(self, obj)
-            fuse_total = Part.Shape.cut(fuse_total, holes)
-
-        #fuse_total.translate(App.Vector(obj.BinUnit/2*4,obj.BinUnit/2*4,0))
-
-        return fuse_total
-
-    def __getstate__(self):
-        return None
-
-    def __setstate__(self, state):
-        return None
-
-class SimpleStorageBin(FoundationGridfinity):
-
-    def __init__(self, obj):
-        super(SimpleStorageBin, self).__init__(obj)
-
-        obj.addProperty("App::PropertyPythonObject",
-                        "Bin", "base", "python gridfinity object")
-
-        self.add_bin_properties(obj)
-        self.add_custom_bin_properties(obj)
-        self.add_reference_properties(obj)
-        self.add_expert_properties(obj)
-
-        obj.Proxy = self
-
-    def add_bin_properties(self, obj):
-
-        obj.addProperty("App::PropertyInteger","xGridUnits","Gridfinity","Length of the edges of the outline").xGridUnits=2
-        obj.addProperty("App::PropertyInteger","yGridUnits","Gridfinity","Height of the extrusion").yGridUnits=2
-        obj.addProperty("App::PropertyInteger","HeightUnits","Gridfinity","height of the bin in units, each unit is 7 mm").HeightUnits=6
-        obj.addProperty("App::PropertyBool","StackingLip","Gridfinity","Toggle the stacking lip on or off").StackingLip=True
-        obj.addProperty("App::PropertyBool","MagnetHoles","Gridfinity","Toggle the magnet holes on or off").MagnetHoles = True
-        obj.addProperty("App::PropertyBool","ScrewHoles","Gridfinity","Toggle the screw holes on or off").ScrewHoles = True
-        obj.addProperty("App::PropertyBool","Scoop","Gridfinity","Toggle the Scoop fillet on or off").Scoop = False
-        obj.addProperty("App::PropertyInteger","xDividers","Gridfinity","Select the Number of Dividers in the x direction").xDividers = 0
-        obj.addProperty("App::PropertyInteger","yDividers","Gridfinity","Select the number of Dividers in the y direction").yDividers = 0
-        obj.addProperty("App::PropertyEnumeration", "LabelShelfPlacement", "Gridfinity", "Choose the style of the label shelf")
-        obj.LabelShelfPlacement = ["Center", "Full Width", "Left", "Right"]
-        obj.addProperty("App::PropertyEnumeration", "LabelShelfStyle", "Gridfinity", "Choose to turn the label shelf on or off")
-        obj.LabelShelfStyle = [ "Off", "Standard", "Overhang"]
-
-    def add_custom_bin_properties(self, obj):
-        obj.addProperty("App::PropertyLength","CustomHeight","GridfinityNonStandard","total height of the bin using the custom heignt instead of incraments of 7 mm").CustomHeight = 42
-        obj.addProperty("App::PropertyLength","SequentialBridgingLayerHeight","GridfinityNonStandard","Layer Height that you print in for optimal print results").SequentialBridgingLayerHeight = 0.2
-        obj.addProperty("App::PropertyBool","NonStandardHeight","GridfinityNonStandard","use a custom height if selected").NonStandardHeight=False
-        obj.addProperty("App::PropertyLength","MagnetHoleDiameter", "GridfinityNonStandard", "Diameter of Magnet Holes <br> <br> default = 6.5 mm").MagnetHoleDiameter = MAGNET_HOLE_DIAMETER
-        obj.addProperty("App::PropertyLength","MagnetHoleDepth", "GridfinityNonStandard", "Depth of Magnet Holes <br> <br> default = 2.4 mm").MagnetHoleDepth = MAGNET_HOLE_DEPTH
-        obj.addProperty("App::PropertyLength","ScrewHoleDiameter", "GridfinityNonStandard", "Diameter of Screw Holes <br> <br> default = 3.0 mm").ScrewHoleDiameter = SCREW_HOLE_DIAMETER
-        obj.addProperty("App::PropertyLength","ScrewHoleDepth", "GridfinityNonStandard", "Depth of Screw Holes <br> <br> default = 6.0 mm").ScrewHoleDepth = SCREW_HOLE_DEPTH
-        obj.addProperty("App::PropertyLength","WallThickness", "GridfinityNonStandard", "Wall thickness of the bin <br> <br> default = 1.0 mm").WallThickness = 1.0
-        obj.addProperty("App::PropertyLength","InsideFilletRadius", "GridfinityNonStandard", "inside fillet at the bottom of the bin <br> <br> default = 1.85 mm").InsideFilletRadius = 1.85
-        obj.addProperty("App::PropertyLength","DividerThickness", "GridfinityNonStandard", "Thickness of the dividers, ideally an even multiple of layer width <br> <br> default = 1.2 mm").DividerThickness = 1.2
-        obj.addProperty("App::PropertyLength","LabelShelfWidth", "GridfinityNonStandard", "Thickness of the Label Shelf <br> <br> default = 1.2 mm").LabelShelfWidth = LABEL_SHELF_WIDTH
-        obj.addProperty("App::PropertyLength","LabelShelfLength", "GridfinityNonStandard", "Length of the Label Shelf <br> <br> default = 1.2 mm").LabelShelfLength = LABEL_SHELF_LENGTH
-        obj.addProperty("App::PropertyAngle","LabelShelfAngle", "GridfinityNonStandard", "Angle of the bottom part of the Label <br> <br> default = 42º").LabelShelfAngle = LABEL_SHELF_ANGLE
-        obj.addProperty("App::PropertyLength","ScoopRadius", "GridfinityNonStandard", "Radius of the Scoop <br> <br> default = 21 mm").ScoopRadius = SCOOP_RADIUS
-        obj.addProperty("App::PropertyLength","xDividerHeight", "GridfinityNonStandard", "Custom Height of x dividers <br> <br> default = 0 mm = full height").xDividerHeight = 0
-        obj.addProperty("App::PropertyLength","yDividerHeight", "GridfinityNonStandard", "Custom Height of y dividers <br> <br> default = 0 mm = full height").yDividerHeight = 0
-
-    def add_reference_properties(self, obj):
-        obj.addProperty("App::PropertyLength","xTotalWidth","ReferenceDimensions","total width of bin in x direction", 1)
-        obj.addProperty("App::PropertyLength","yTotalWidth","ReferenceDimensions","total width of bin in y direction", 1)
-        obj.addProperty("App::PropertyLength","TotalHeight","ReferenceDimensions","total height of the bin", 1)
-        obj.addProperty("App::PropertyLength","BaseProfileHeight","ReferenceDimensions","Height of the Gridfinity Base Profile", 1)
-        obj.addProperty("App::PropertyLength","UsableHeight","ReferenceDimensions","Height of the bin minus the bottom unit, the amount of the bin that can be effectively used", 1)
-        obj.addProperty("App::PropertyLength","BinUnit", "ReferenceDimensions", "Width of a single bin unit",1).BinUnit = BIN_UNIT
-
-    def add_expert_properties(self, obj):
-        obj.addProperty("App::PropertyLength","BaseProfileBottomChamfer", "zzExpertOnly", "height of chamfer in bottom of bin                                                                                                         base profile <br> <br> default = 0.8 mm",1).BaseProfileBottomChamfer=BIN_BASE_BOTTOM_CHAMFER
-        obj.addProperty("App::PropertyLength","BaseProfileVerticalSection", "zzExpertOnly", "Height of the vertical section in bin base profile",1).BaseProfileVerticalSection=BIN_BASE_VERTICAL_SECTION
-        obj.addProperty("App::PropertyLength","BaseProfileTopChamfer", "zzExpertOnly", "Height of the top chamfer in the bin base profile",1).BaseProfileTopChamfer=BIN_BASE_TOP_CHAMFER
-        obj.addProperty("App::PropertyLength","GridSize", "zzExpertOnly", "Size of the Grid").GridSize = GRID_SIZE
-        obj.addProperty("App::PropertyLength","HeightUnitValue", "zzExpertOnly", "height per unit, default is 7mm",1).HeightUnitValue = HEIGHT_UNIT
-        obj.addProperty("App::PropertyLength","BinOuterRadius", "zzExpertOnly", "Outer radius of the bin",1).BinOuterRadius = BIN_OUTER_RADIUS
-        obj.addProperty("App::PropertyLength","BinVerticalRadius", "zzExpertOnly", "Radius of the base profile Vertical section",1).BinVerticalRadius = BIN_BASE_VERTICAL_RADIUS
-        obj.addProperty("App::PropertyLength","BinBottomRadius", "zzExpertOnly", "bottom of bin corner radius",1).BinBottomRadius = BIN_BASE_BOTTOM_RADIUS
-
-        obj.addProperty("App::PropertyLength","Tolerance", "zzExpertOnly", "The tolerance on each side of a bin between before the edge of the grid <br> <br> default = 0.25 mm",1).Tolerance = TOLERANCE
-        obj.addProperty("App::PropertyLength","MagnetHoleDistanceFromEdge", "zzExpertOnly", "Distance of the magnet holes from bin edge <br> <br> default = 8.0 mm",1).MagnetHoleDistanceFromEdge = MAGNET_HOLE_DISTANCE_FROM_EDGE
-        obj.addProperty("App::PropertyLength","StackingLipTopLedge", "zzExpertOnly", "Top Ledge of the stacking lip <br> <br> default = 0.4 mm",1).StackingLipTopLedge = STACKING_LIP_TOP_LEDGE
-        obj.addProperty("App::PropertyLength","StackingLipTopChamfer", "zzExpertOnly", "Top Chamfer of the Stacking lip",1)
-        obj.addProperty("App::PropertyLength","StackingLipBottomChamfer", "zzExpertOnly", "Bottom Chamfer of the Stacking lip<br> <br> default = 0.7 mm",1).StackingLipBottomChamfer = STACKING_LIP_BOTTOM_CHAMFER
-        obj.addProperty("App::PropertyLength","StackingLipVerticalSection", "zzExpertOnly", "vertical section of the Stacking lip<br> <br> default = 1.8 mm",1).StackingLipVerticalSection = STACKING_LIP_VERTICAL_SECTION
-        obj.addProperty("App::PropertyLength","LabelShelfVerticalThickness", "zzExpertOnly", "Vertical Thickness of the Label Shelf <br> <br> default = 2 mm").LabelShelfVerticalThickness = LABEL_SHELF_VERTICAL_THICKNESS
-
-
-
-    def generate_gridfinity_shape(self, obj):
-
-        ## Parameter Calculations
-
-        obj.xTotalWidth = obj.xGridUnits*obj.GridSize-obj.Tolerance*2
-        obj.yTotalWidth = obj.yGridUnits*obj.GridSize-obj.Tolerance*2
-        obj.BaseProfileHeight = obj.BaseProfileBottomChamfer+obj.BaseProfileVerticalSection+obj.BaseProfileTopChamfer
-        obj.StackingLipTopChamfer = obj.BaseProfileTopChamfer - obj.Tolerance - obj.StackingLipTopLedge
-        obj.BinUnit = obj.GridSize - TOLERANCE*2*unitmm
-
-        if obj.NonStandardHeight:
-            obj.TotalHeight = obj.CustomHeight
-        else:
-            obj.TotalHeight = obj.HeightUnits*obj.HeightUnitValue
-        obj.UsableHeight = obj.TotalHeight - obj.HeightUnitValue
-
-        ## Error Checking
-
-
-        divmin = obj.HeightUnitValue + obj.InsideFilletRadius + 0.05*unitmm
-        if obj.xDividerHeight < divmin and obj.xDividerHeight != 0:
-            obj.xDividerHeight = divmin
-            App.Console.PrintWarning("Divider Height must be equal to or greater than:  ")
-            App.Console.PrintWarning(divmin)
-            App.Console.PrintWarning("\n")
-
-        if obj.yDividerHeight < divmin and obj.yDividerHeight != 0:
-            obj.yDividerHeight = divmin
-            App.Console.PrintWarning("Divider Height must be equal to or greater than:  ")
-            App.Console.PrintWarning(divmin)
-            App.Console.PrintWarning("\n")
-
-        ## Bin Construction
-        fuse_total = MakeBinBase(self, obj)
-
-        solid_center= RoundedRectangleExtrude(obj.xTotalWidth, obj.yTotalWidth, -obj.TotalHeight+obj.BaseProfileHeight, obj.TotalHeight-obj.BaseProfileHeight, obj.BinOuterRadius)
-        solid_center.translate(App.Vector(obj.xTotalWidth/2-obj.BinUnit/2,obj.yTotalWidth/2-obj.BinUnit/2,0))
-        fuse_total = fuse_total.fuse(solid_center)
-
-        compartements = MakeCompartements(self, obj)
-
-        fuse_total = fuse_total.cut(compartements)
-
-        if obj.StackingLip:
-            stacking_lip = MakeStackingLip(self, obj)
-            fuse_total = Part.Shape.fuse(stacking_lip,fuse_total)
-
-        if obj.ScrewHoles or obj.MagnetHoles:
-            holes = MakeBottomHoles(self, obj)
-            fuse_total = Part.Shape.cut(fuse_total, holes)
-
-        if obj.LabelShelfStyle != "Off":
-            label_shelf = MakeLabelShelf(self, obj)
-            fuse_total = fuse_total.fuse(label_shelf)
-
-        if obj.Scoop:
-            scoop = MakeScoop(self, obj)
-            fuse_total = fuse_total.fuse(scoop)
-
-        fuse_total = Part.Solid.removeSplitter(fuse_total)
-
-        #fuse_total.translate(App.Vector(obj.xTotalWidth/2-obj.BinUnit/2,obj.yTotalWidth/2-obj.BinUnit/2,0))
-
-        return fuse_total
-
-    def __getstate__(self):
-        return None
-
-    def __setstate__(self, state):
-        return None
-
-
-class EcoBin(FoundationGridfinity):
-
-    def __init__(self, obj):
-        super(EcoBin, self).__init__(obj)
-
-        obj.addProperty("App::PropertyPythonObject",
-                        "Bin", "base", "python gridfinity object")
-
-        self.add_bin_properties(obj)
-        self.add_custom_bin_properties(obj)
-        self.add_reference_properties(obj)
-        self.add_expert_properties(obj)
-
-        obj.Proxy = self
-
-    def add_bin_properties(self, obj):
-
-        obj.addProperty("App::PropertyInteger","xGridUnits","Gridfinity","Length of the edges of the outline").xGridUnits=2
-        obj.addProperty("App::PropertyInteger","yGridUnits","Gridfinity","Height of the extrusion").yGridUnits=2
-        obj.addProperty("App::PropertyInteger","HeightUnits","Gridfinity","height of the bin in units, each unit is 7 mm").HeightUnits=6
-        obj.addProperty("App::PropertyBool","StackingLip","Gridfinity","Toggle the stacking lip on or off").StackingLip=True
-        obj.addProperty("App::PropertyBool","MagnetHoles","Gridfinity","Toggle the magnet holes on or off").MagnetHoles = False
-
-        obj.addProperty("App::PropertyInteger","xDividers","Gridfinity","Select the Number of Dividers in the x direction").xDividers = 0
-        obj.addProperty("App::PropertyInteger","yDividers","Gridfinity","Select the number of Dividers in the y direction").yDividers = 0
-        obj.addProperty("App::PropertyLength","BaseWallThickness","Gridfinity","The thickness of the bin at the base").BaseWallThickness = 0.8
-
-    def add_custom_bin_properties(self, obj):
-        obj.addProperty("App::PropertyLength","CustomHeight","GridfinityNonStandard","total height of the bin using the custom heignt instead of incraments of 7 mm").CustomHeight = 42
-        obj.addProperty("App::PropertyLength","SequentialBridgingLayerHeight","GridfinityNonStandard","Layer Height that you print in for optimal print results").SequentialBridgingLayerHeight = 0.2
-        obj.addProperty("App::PropertyBool","NonStandardHeight","GridfinityNonStandard","use a custom height if selected").NonStandardHeight=False
-        obj.addProperty("App::PropertyLength","MagnetHoleDiameter", "GridfinityNonStandard", "Diameter of Magnet Holes <br> <br> default = 6.5 mm").MagnetHoleDiameter = MAGNET_HOLE_DIAMETER
-        obj.addProperty("App::PropertyLength","MagnetHoleDepth", "GridfinityNonStandard", "Depth of Magnet Holes <br> <br> default = 2.4 mm").MagnetHoleDepth = MAGNET_HOLE_DEPTH
-        obj.addProperty("App::PropertyLength","WallThickness", "GridfinityNonStandard", "Wall thickness of the bin <br> <br> default = 0.8 mm").WallThickness = 0.8
-        obj.addProperty("App::PropertyLength","InsideFilletRadius", "GridfinityNonStandard", "inside fillet at the bottom of the bin <br> <br> default = 1.5 mm").InsideFilletRadius = 1.5
-        obj.addProperty("App::PropertyLength","DividerThickness", "GridfinityNonStandard", "Thickness of the dividers, ideally an even multiple of layer width <br> <br> default = 0.8 mm").DividerThickness = 0.8
-        obj.addProperty("App::PropertyLength","xDividerHeight", "GridfinityNonStandard", "Custom Height of x dividers <br> <br> default = 0 mm = full height").xDividerHeight = 0
-        obj.addProperty("App::PropertyLength","yDividerHeight", "GridfinityNonStandard", "Custom Height of y dividers <br> <br> default = 0 mm = full height").yDividerHeight = 0
-
-    def add_reference_properties(self, obj):
-        obj.addProperty("App::PropertyLength","xTotalWidth","ReferenceDimensions","total width of bin in x direction", 1)
-        obj.addProperty("App::PropertyLength","yTotalWidth","ReferenceDimensions","total width of bin in y direction", 1)
-        obj.addProperty("App::PropertyLength","TotalHeight","ReferenceDimensions","total height of the bin", 1)
-        obj.addProperty("App::PropertyLength","BaseProfileHeight","ReferenceDimensions","Height of the Gridfinity Base Profile", 1)
-        obj.addProperty("App::PropertyLength","BinUnit", "ReferenceDimensions", "Width of a single bin unit",1).BinUnit = BIN_UNIT
-
-    def add_expert_properties(self, obj):
-        obj.addProperty("App::PropertyLength","BaseProfileBottomChamfer", "zzExpertOnly", "height of chamfer in bottom of bin                                                                                                         base profile <br> <br> default = 0.8 mm",1).BaseProfileBottomChamfer=BIN_BASE_BOTTOM_CHAMFER
-        obj.addProperty("App::PropertyLength","BaseProfileVerticalSection", "zzExpertOnly", "Height of the vertical section in bin base profile",1).BaseProfileVerticalSection=BIN_BASE_VERTICAL_SECTION
-        obj.addProperty("App::PropertyLength","BaseProfileTopChamfer", "zzExpertOnly", "Height of the top chamfer in the bin base profile",1).BaseProfileTopChamfer=BIN_BASE_TOP_CHAMFER
-        obj.addProperty("App::PropertyLength","GridSize", "zzExpertOnly", "Size of the Grid").GridSize = GRID_SIZE
-        obj.addProperty("App::PropertyLength","HeightUnitValue", "zzExpertOnly", "height per unit, default is 7mm",1).HeightUnitValue = HEIGHT_UNIT
-        obj.addProperty("App::PropertyLength","BinOuterRadius", "zzExpertOnly", "Outer radius of the bin",1).BinOuterRadius = BIN_OUTER_RADIUS
-        obj.addProperty("App::PropertyLength","BinVerticalRadius", "zzExpertOnly", "Radius of the base profile Vertical section",1).BinVerticalRadius = BIN_BASE_VERTICAL_RADIUS
-        obj.addProperty("App::PropertyLength","BinBottomRadius", "zzExpertOnly", "bottom of bin corner radius",1).BinBottomRadius = BIN_BASE_BOTTOM_RADIUS
-
-        obj.addProperty("App::PropertyLength","Tolerance", "zzExpertOnly", "The tolerance on each side of a bin between before the edge of the grid <br> <br> default = 0.25 mm",1).Tolerance = TOLERANCE
-        obj.addProperty("App::PropertyLength","MagnetHoleDistanceFromEdge", "zzExpertOnly", "Distance of the magnet holes from bin edge <br> <br> default = 8.0 mm",1).MagnetHoleDistanceFromEdge = MAGNET_HOLE_DISTANCE_FROM_EDGE
-        obj.addProperty("App::PropertyLength","StackingLipTopLedge", "zzExpertOnly", "Top Ledge of the stacking lip <br> <br> default = 0.4 mm",1).StackingLipTopLedge = STACKING_LIP_TOP_LEDGE
-        obj.addProperty("App::PropertyLength","StackingLipTopChamfer", "zzExpertOnly", "Top Chamfer of the Stacking lip",1)
-        obj.addProperty("App::PropertyLength","StackingLipBottomChamfer", "zzExpertOnly", "Bottom Chamfer of the Stacking lip<br> <br> default = 0.7 mm",1).StackingLipBottomChamfer = STACKING_LIP_BOTTOM_CHAMFER
-        obj.addProperty("App::PropertyLength","StackingLipVerticalSection", "zzExpertOnly", "vertical section of the Stacking lip<br> <br> default = 1.8 mm",1).StackingLipVerticalSection = STACKING_LIP_VERTICAL_SECTION
-
-
-        obj.addProperty("App::PropertyBool","ScrewHoles","Gridfinity","Toggle the screw holes on or off").ScrewHoles = False
-        obj.setEditorMode("ScrewHoles",2)
-
-        obj.addProperty("App::PropertyLength","ScrewHoleDiameter", "GridfinityNonStandard", "Diameter of Screw Holes <br> <br> default = 3.0 mm").ScrewHoleDiameter = SCREW_HOLE_DIAMETER
-        obj.setEditorMode("ScrewHoleDiameter",2)
-        obj.addProperty("App::PropertyLength","ScrewHoleDepth", "GridfinityNonStandard", "Depth of Screw Holes <br> <br> default = 6.0 mm").ScrewHoleDepth = SCREW_HOLE_DEPTH
-        obj.setEditorMode("ScrewHoleDepth",2)
-
-    def generate_gridfinity_shape(self, obj):
-        ## Parameter Calculation
-
-        obj.xTotalWidth = obj.xGridUnits*obj.GridSize-obj.Tolerance*2
-        obj.yTotalWidth = obj.yGridUnits*obj.GridSize-obj.Tolerance*2
-        obj.BaseProfileHeight = obj.BaseProfileBottomChamfer+obj.BaseProfileVerticalSection+obj.BaseProfileTopChamfer
-        obj.StackingLipTopChamfer = obj.BaseProfileTopChamfer - obj.Tolerance - obj.StackingLipTopLedge
-        obj.BinUnit = obj.GridSize - TOLERANCE*2*unitmm
-
-        if obj.NonStandardHeight:
-            obj.TotalHeight = obj.CustomHeight
-        else:
-            obj.TotalHeight = obj.HeightUnits*obj.HeightUnitValue
-
-        ## Error Checking
-
-        # Divider Minimum Height
-        divmin = obj.HeightUnitValue + obj.InsideFilletRadius + 0.05*unitmm
-        if obj.xDividerHeight < divmin and obj.xDividerHeight != 0:
-            obj.xDividerHeight = divmin
-            App.Console.PrintWarning("Divider Height must be equal to or greater than:  ")
-            App.Console.PrintWarning(divmin)
-            App.Console.PrintWarning("\n")
-
-        if obj.yDividerHeight < divmin and obj.yDividerHeight != 0:
-            obj.yDividerHeight = divmin
-            App.Console.PrintWarning("Divider Height must be equal to or greater than:  ")
-            App.Console.PrintWarning(divmin)
-            App.Console.PrintWarning("\n")
-
-        if obj.InsideFilletRadius > (1.6*unitmm):
-            obj.InsideFilletRadius = 1.6*unitmm
-            App.Console.PrintWarning("Inside Fillet Radius must be equal to or less than:  1.6 mm\n")
-
-        ## Bin Construction
-
-        fuse_total = MakeBinBase(self, obj)
-
-        solid_center= RoundedRectangleExtrude(obj.xTotalWidth, obj.yTotalWidth, -obj.TotalHeight+obj.BaseProfileHeight, obj.TotalHeight-obj.BaseProfileHeight, obj.BinOuterRadius)
-        solid_center.translate(App.Vector(obj.xTotalWidth/2-obj.BinUnit/2,obj.yTotalWidth/2-obj.BinUnit/2,0))
-        fuse_total = fuse_total.fuse(solid_center)
-
-        compartements = MakeEcoBinCut(self, obj)
-
-        fuse_total = fuse_total.cut(compartements)
-
-        if obj.StackingLip:
-            stacking_lip = MakeStackingLip(self, obj)
-            fuse_total = Part.Shape.fuse(stacking_lip,fuse_total)
-
-        if obj.MagnetHoles:
-            holes = MakeBottomHoles(self, obj)
-            fuse_total = Part.Shape.cut(fuse_total, holes)
-
-        fuse_total = Part.Solid.removeSplitter(fuse_total)
-
-        return fuse_total
-
-    def __getstate__(self):
-        return None
-
-    def __setstate__(self, state):
-        return None
-
-
-class PartsBin(FoundationGridfinity):
-
-    def __init__(self, obj):
-        super(PartsBin, self).__init__(obj)
-
-        obj.addProperty("App::PropertyPythonObject",
-                        "Bin", "base", "python gridfinity object")
-
-        self.add_bin_properties(obj)
-        self.add_custom_bin_properties(obj)
-        self.add_reference_properties(obj)
-        self.add_expert_properties(obj)
-
-        obj.Proxy = self
-
-    def add_bin_properties(self, obj):
-
-        obj.addProperty("App::PropertyInteger","xGridUnits","Gridfinity","Length of the edges of the outline").xGridUnits=2
-        obj.addProperty("App::PropertyInteger","yGridUnits","Gridfinity","Height of the extrusion").yGridUnits=2
-        obj.addProperty("App::PropertyInteger","HeightUnits","Gridfinity","height of the bin in units, each unit is 7 mm").HeightUnits=6
-        obj.addProperty("App::PropertyBool","StackingLip","Gridfinity","Toggle the stacking lip on or off").StackingLip=True
-        obj.addProperty("App::PropertyBool","MagnetHoles","Gridfinity","Toggle the magnet holes on or off").MagnetHoles = True
-        obj.addProperty("App::PropertyBool","ScrewHoles","Gridfinity","Toggle the screw holes on or off").ScrewHoles = True
-        obj.addProperty("App::PropertyBool","Scoop","Gridfinity","Toggle the Scoop fillet on or off").Scoop = True
-        obj.addProperty("App::PropertyInteger","xDividers","Gridfinity","Select the Number of Dividers in the x direction").xDividers = 0
-        obj.addProperty("App::PropertyInteger","yDividers","Gridfinity","Select the number of Dividers in the y direction").yDividers = 1
-        obj.addProperty("App::PropertyEnumeration", "LabelShelfPlacement", "Gridfinity", "Choose the style of the label shelf")
-        obj.LabelShelfPlacement = ["Center", "Full Width", "Left", "Right"]
-        obj.addProperty("App::PropertyEnumeration", "LabelShelfStyle", "Gridfinity", "Choose to turn the label shelf on or off")
-        obj.LabelShelfStyle = ["Standard", "Off", "Overhang"]
-
-    def add_custom_bin_properties(self, obj):
-        obj.addProperty("App::PropertyLength","CustomHeight","GridfinityNonStandard","total height of the bin using the custom heignt instead of incraments of 7 mm").CustomHeight = 42
-        obj.addProperty("App::PropertyLength","SequentialBridgingLayerHeight","GridfinityNonStandard","Layer Height that you print in for optimal print results").SequentialBridgingLayerHeight = 0.2
-        obj.addProperty("App::PropertyBool","NonStandardHeight","GridfinityNonStandard","use a custom height if selected").NonStandardHeight=False
-        obj.addProperty("App::PropertyLength","MagnetHoleDiameter", "GridfinityNonStandard", "Diameter of Magnet Holes <br> <br> default = 6.5 mm").MagnetHoleDiameter = MAGNET_HOLE_DIAMETER
-        obj.addProperty("App::PropertyLength","MagnetHoleDepth", "GridfinityNonStandard", "Depth of Magnet Holes <br> <br> default = 2.4 mm").MagnetHoleDepth = MAGNET_HOLE_DEPTH
-        obj.addProperty("App::PropertyLength","ScrewHoleDiameter", "GridfinityNonStandard", "Diameter of Screw Holes <br> <br> default = 3.0 mm").ScrewHoleDiameter = SCREW_HOLE_DIAMETER
-        obj.addProperty("App::PropertyLength","ScrewHoleDepth", "GridfinityNonStandard", "Depth of Screw Holes <br> <br> default = 6.0 mm").ScrewHoleDepth = SCREW_HOLE_DEPTH
-        obj.addProperty("App::PropertyLength","WallThickness", "GridfinityNonStandard", "Wall thickness of the bin <br> <br> default = 1.0 mm").WallThickness = 1.0
-        obj.addProperty("App::PropertyLength","InsideFilletRadius", "GridfinityNonStandard", "inside fillet at the bottom of the bin <br> <br> default = 1.85 mm").InsideFilletRadius = 1.85
-        obj.addProperty("App::PropertyLength","DividerThickness", "GridfinityNonStandard", "Thickness of the dividers, ideally an even multiple of layer width <br> <br> default = 1.2 mm").DividerThickness = 1.2
-        obj.addProperty("App::PropertyLength","LabelShelfWidth", "GridfinityNonStandard", "Thickness of the Label Shelf <br> <br> default = 1.2 mm").LabelShelfWidth = LABEL_SHELF_WIDTH
-        obj.addProperty("App::PropertyLength","LabelShelfLength", "GridfinityNonStandard", "Length of the Label Shelf <br> <br> default = 1.2 mm").LabelShelfLength = LABEL_SHELF_LENGTH
-        obj.addProperty("App::PropertyAngle","LabelShelfAngle", "GridfinityNonStandard", "Angle of the bottom part of the Label <br> <br> default = 42º").LabelShelfAngle = LABEL_SHELF_ANGLE
-        obj.addProperty("App::PropertyLength","ScoopRadius", "GridfinityNonStandard", "Radius of the Scoop <br> <br> default = 21 mm").ScoopRadius = SCOOP_RADIUS
-        obj.addProperty("App::PropertyLength","xDividerHeight", "GridfinityNonStandard", "Custom Height of x dividers <br> <br> default = 0 mm = full height").xDividerHeight = 0
-        obj.addProperty("App::PropertyLength","yDividerHeight", "GridfinityNonStandard", "Custom Height of y dividers <br> <br> default = 0 mm = full height").yDividerHeight = 0
-
-    def add_reference_properties(self, obj):
-        obj.addProperty("App::PropertyLength","xTotalWidth","ReferenceDimensions","total width of bin in x direction", 1)
-        obj.addProperty("App::PropertyLength","yTotalWidth","ReferenceDimensions","total width of bin in y direction", 1)
-        obj.addProperty("App::PropertyLength","TotalHeight","ReferenceDimensions","total height of the bin", 1)
-        obj.addProperty("App::PropertyLength","BaseProfileHeight","ReferenceDimensions","Height of the Gridfinity Base Profile", 1)
-        obj.addProperty("App::PropertyLength","UsableHeight","ReferenceDimensions","Height of the bin minus the bottom unit, the amount of the bin that can be effectively used", 1)
-        obj.addProperty("App::PropertyLength","BinUnit", "ReferenceDimensions", "Width of a single bin unit",1).BinUnit = BIN_UNIT
-
-    def add_expert_properties(self, obj):
-        obj.addProperty("App::PropertyLength","BaseProfileBottomChamfer", "zzExpertOnly", "height of chamfer in bottom of bin                                                                                                         base profile <br> <br> default = 0.8 mm",1).BaseProfileBottomChamfer=BIN_BASE_BOTTOM_CHAMFER
-        obj.addProperty("App::PropertyLength","BaseProfileVerticalSection", "zzExpertOnly", "Height of the vertical section in bin base profile",1).BaseProfileVerticalSection=BIN_BASE_VERTICAL_SECTION
-        obj.addProperty("App::PropertyLength","BaseProfileTopChamfer", "zzExpertOnly", "Height of the top chamfer in the bin base profile",1).BaseProfileTopChamfer=BIN_BASE_TOP_CHAMFER
-        obj.addProperty("App::PropertyLength","GridSize", "zzExpertOnly", "Size of the Grid").GridSize = GRID_SIZE
-        obj.addProperty("App::PropertyLength","HeightUnitValue", "zzExpertOnly", "height per unit, default is 7mm",1).HeightUnitValue = HEIGHT_UNIT
-        obj.addProperty("App::PropertyLength","BinOuterRadius", "zzExpertOnly", "Outer radius of the bin",1).BinOuterRadius = BIN_OUTER_RADIUS
-        obj.addProperty("App::PropertyLength","BinVerticalRadius", "zzExpertOnly", "Radius of the base profile Vertical section",1).BinVerticalRadius = BIN_BASE_VERTICAL_RADIUS
-        obj.addProperty("App::PropertyLength","BinBottomRadius", "zzExpertOnly", "bottom of bin corner radius",1).BinBottomRadius = BIN_BASE_BOTTOM_RADIUS
-
-        obj.addProperty("App::PropertyLength","Tolerance", "zzExpertOnly", "The tolerance on each side of a bin between before the edge of the grid <br> <br> default = 0.25 mm",1).Tolerance = TOLERANCE
-        obj.addProperty("App::PropertyLength","MagnetHoleDistanceFromEdge", "zzExpertOnly", "Distance of the magnet holes from bin edge <br> <br> default = 8.0 mm",1).MagnetHoleDistanceFromEdge = MAGNET_HOLE_DISTANCE_FROM_EDGE
-        obj.addProperty("App::PropertyLength","StackingLipTopLedge", "zzExpertOnly", "Top Ledge of the stacking lip <br> <br> default = 0.4 mm",1).StackingLipTopLedge = STACKING_LIP_TOP_LEDGE
-        obj.addProperty("App::PropertyLength","StackingLipTopChamfer", "zzExpertOnly", "Top Chamfer of the Stacking lip",1)
-        obj.addProperty("App::PropertyLength","StackingLipBottomChamfer", "zzExpertOnly", "Bottom Chamfer of the Stacking lip<br> <br> default = 0.7 mm",1).StackingLipBottomChamfer = STACKING_LIP_BOTTOM_CHAMFER
-        obj.addProperty("App::PropertyLength","StackingLipVerticalSection", "zzExpertOnly", "vertical section of the Stacking lip<br> <br> default = 1.8 mm",1).StackingLipVerticalSection = STACKING_LIP_VERTICAL_SECTION
-        obj.addProperty("App::PropertyLength","LabelShelfVerticalThickness", "zzExpertOnly", "Vertical Thickness of the Label Shelf <br> <br> default = 2 mm").LabelShelfVerticalThickness = LABEL_SHELF_VERTICAL_THICKNESS
-
-
-
-    def generate_gridfinity_shape(self, obj):
-
-        ## Calculated Properties
-
-        obj.xTotalWidth = obj.xGridUnits*obj.GridSize-obj.Tolerance*2
-        obj.yTotalWidth = obj.yGridUnits*obj.GridSize-obj.Tolerance*2
-        obj.BaseProfileHeight = obj.BaseProfileBottomChamfer+obj.BaseProfileVerticalSection+obj.BaseProfileTopChamfer
-        obj.StackingLipTopChamfer = obj.BaseProfileTopChamfer - obj.Tolerance - obj.StackingLipTopLedge
-        obj.BinUnit = obj.GridSize - TOLERANCE*2*unitmm
-
-        if obj.NonStandardHeight:
-            obj.TotalHeight = obj.CustomHeight
-        else:
-            obj.TotalHeight = obj.HeightUnits*obj.HeightUnitValue
-        obj.UsableHeight = obj.TotalHeight - obj.HeightUnitValue
-
-        ## Error Checking
-
-        # Divider Minimum Height
-        divmin = obj.HeightUnitValue + obj.InsideFilletRadius + 0.05*unitmm
-        if obj.xDividerHeight < divmin and obj.xDividerHeight != 0:
-            obj.xDividerHeight = divmin
-            App.Console.PrintWarning("Divider Height must be equal to or greater than:  ")
-            App.Console.PrintWarning(divmin)
-            App.Console.PrintWarning("\n")
-
-        if obj.yDividerHeight < divmin and obj.yDividerHeight != 0:
-            obj.yDividerHeight = divmin
-            App.Console.PrintWarning("Divider Height must be equal to or greater than:  ")
-            App.Console.PrintWarning(divmin)
-            App.Console.PrintWarning("\n")
-
-        if obj.xDividerHeight < obj.TotalHeight and obj.LabelShelfStyle != "Off" and obj.xDividerHeight != 0 and obj.xDividers != 0:
-            obj.LabelShelfStyle = "Off"
-            App.Console.PrintWarning("Label Shelf turned off for less than full height x dividers")
-
-        ## Bin Construction
-
-        fuse_total = MakeBinBase(self, obj)
-
-        solid_center= RoundedRectangleExtrude(obj.xTotalWidth, obj.yTotalWidth, -obj.TotalHeight+obj.BaseProfileHeight, obj.TotalHeight-obj.BaseProfileHeight, obj.BinOuterRadius)
-        solid_center.translate(App.Vector(obj.xTotalWidth/2-obj.BinUnit/2,obj.yTotalWidth/2-obj.BinUnit/2,0))
-        fuse_total = fuse_total.fuse(solid_center)
-
-        compartements = MakeCompartements(self, obj)
-
-        fuse_total = fuse_total.cut(compartements)
-
-        if obj.StackingLip:
-            stacking_lip = MakeStackingLip(self, obj)
-            fuse_total = Part.Shape.fuse(stacking_lip,fuse_total)
-
-        if obj.ScrewHoles or obj.MagnetHoles:
-            holes = MakeBottomHoles(self, obj)
-            fuse_total = Part.Shape.cut(fuse_total, holes)
-
-        if obj.LabelShelfStyle != "Off":
-            label_shelf = MakeLabelShelf(self, obj)
-            fuse_total = fuse_total.fuse(label_shelf)
-
-        if obj.Scoop:
-            scoop = MakeScoop(self, obj)
-            fuse_total = fuse_total.fuse(scoop)
-
-        fuse_total = Part.Solid.removeSplitter(fuse_total)
-
-        return fuse_total
-
-
-    def __getstate__(self):
-        return None
-
-    def __setstate__(self, state):
-        return None
-
-class Baseplate(FoundationGridfinity):
-
-
-    def __init__(self, obj):
-        super(Baseplate, self).__init__(obj)
-
-        obj.addProperty("App::PropertyPythonObject",
-                        "Bin", "base", "python gridfinity object")
-
-        self.add_bin_properties(obj)
-        self.add_reference_properties(obj)
-        self.add_expert_properties(obj)
-
-
-        obj.Proxy = self
-
-    def add_bin_properties(self, obj):
-
-        obj.addProperty("App::PropertyInteger","xGridUnits","Gridfinity","Length of the edges of the outline").xGridUnits=2
-        obj.addProperty("App::PropertyInteger","yGridUnits","Gridfinity","Height of the extrusion").yGridUnits=2
-
-    def add_reference_properties(self, obj):
-        obj.addProperty("App::PropertyLength","xTotalWidth","ReferenceDimensions","total width of bin in x direction", 1)
-        obj.addProperty("App::PropertyLength","yTotalWidth","ReferenceDimensions","total width of bin in y direction", 1)
-        obj.addProperty("App::PropertyLength","TotalHeight","ReferenceDimensions","total height of the bin", 1)
-        obj.addProperty("App::PropertyLength","BaseProfileHeight","ReferenceDimensions","Height of the Gridfinity Base Profile", 1)
-
-    def add_expert_properties(self, obj):
-        obj.addProperty("App::PropertyLength","BaseProfileBottomChamfer", "zzExpertOnly", "height of chamfer in bottom of bin                                                                                                         base profile <br> <br> default = 0.8 mm",1).BaseProfileBottomChamfer=BASEPLATE_BOTTOM_CHAMFER
-        obj.addProperty("App::PropertyLength","BaseProfileVerticalSection", "zzExpertOnly", "Height of the vertical section in bin base profile",1).BaseProfileVerticalSection=BASEPLATE_VERTICAL_SECTION
-        obj.addProperty("App::PropertyLength","BaseProfileTopChamfer", "zzExpertOnly", "Height of the top chamfer in the bin base profile",1).BaseProfileTopChamfer=BASEPLATE_TOP_CHAMFER
-        obj.addProperty("App::PropertyLength","BaseplateProfileTotalHeight", "zzExpertOnly", "Height of the bin base profile",1)
-        obj.addProperty("App::PropertyLength","GridSize", "zzExpertOnly", "Size of the Grid").GridSize = GRID_SIZE
-        obj.addProperty("App::PropertyLength","HeightUnitValue", "zzExpertOnly", "height per unit, default is 7mm",1).HeightUnitValue = 7
-        obj.addProperty("App::PropertyLength","BinOuterRadius", "zzExpertOnly", "Outer radius of the baseplate",1).BinOuterRadius = BASEPLATE_OUTER_RADIUS
-        obj.addProperty("App::PropertyLength","BinVerticalRadius", "zzExpertOnly", "Radius of the baseplate profile Vertical section",1).BinVerticalRadius = BASEPLATE_VERTICAL_RADIUS
-        obj.addProperty("App::PropertyLength","BinBottomRadius", "zzExpertOnly", "bottom of baseplate corner radius",1).BinBottomRadius = BASEPLATE_BOTTOM_RADIUS
-        obj.addProperty("App::PropertyLength","BaseplateTopLedgeWidth", "zzExpertOnly", "Top ledge of baseplate",1).BaseplateTopLedgeWidth = BASEPLATE_TOP_LEDGE_WIDTH
-        obj.addProperty("App::PropertyLength","BinUnit", "zzExpertOnly", "Width of a single bin unit",2).BinUnit = BIN_UNIT
-        obj.addProperty("App::PropertyLength","Tolerance", "zzExpertOnly", "The tolerance on each side of a bin between before the edge of the grid <br> <br> default = 0.25 mm",1).Tolerance = TOLERANCE
-        obj.addProperty("App::PropertyLength","MagnetHoleDistanceFromEdge", "zzExpertOnly", "Distance of the magnet holes from bin edge <br> <br> default = 8.0 mm",1).MagnetHoleDistanceFromEdge = MAGNET_HOLE_DISTANCE_FROM_EDGE
-
-    def generate_gridfinity_shape(self, obj):
-
-        obj.xTotalWidth = obj.xGridUnits*obj.GridSize
-        obj.yTotalWidth = obj.yGridUnits*obj.GridSize
-        obj.BaseProfileHeight = obj.BaseProfileBottomChamfer+obj.BaseProfileVerticalSection+obj.BaseProfileTopChamfer
-        obj.TotalHeight = obj.BaseProfileHeight
-        obj.BinUnit = obj.GridSize - obj.BaseplateTopLedgeWidth *2
-
-        fuse_total = MakeBinBase(self, obj)
-        solid_center= RoundedRectangleExtrude(obj.xTotalWidth, obj.yTotalWidth, -obj.TotalHeight, obj.TotalHeight, obj.BinOuterRadius)
-        solid_center.translate(App.Vector(obj.xTotalWidth/2-obj.GridSize/2,obj.yTotalWidth/2-obj.GridSize/2,0))
-        fuse_total = Part.Shape.cut(solid_center, fuse_total)
-
-        return fuse_total
-
-    def __getstate__(self):
-        return None
-
-    def __setstate__(self, state):
-        return None
-
-class MagnetBaseplate(FoundationGridfinity):
-
-    def __init__(self, obj):
-        super(MagnetBaseplate, self).__init__(obj)
-
-        obj.addProperty("App::PropertyPythonObject",
-                        "Bin", "base", "python gridfinity object")
-
-        self.add_bin_properties(obj)
-        self.add_reference_properties(obj)
-        self.add_expert_properties(obj)
-        self.add_custom_baseplate_properties(obj)
-        self.add_hidded_properties(obj)
-
-
-        obj.Proxy = self
-
-    def add_bin_properties(self, obj):
-
-        obj.addProperty("App::PropertyInteger","xGridUnits","Gridfinity","Length of the edges of the outline").xGridUnits=2
-        obj.addProperty("App::PropertyInteger","yGridUnits","Gridfinity","Height of the extrusion").yGridUnits=2
-        obj.addProperty("App::PropertyBool","MagnetHoles","Gridfinity","MagnetHoles").MagnetHoles = True
-
-
-    def add_reference_properties(self, obj):
-        obj.addProperty("App::PropertyLength","xTotalWidth","ReferenceDimensions","total width of bin in x direction", 1)
-        obj.addProperty("App::PropertyLength","yTotalWidth","ReferenceDimensions","total width of bin in y direction", 1)
-        obj.addProperty("App::PropertyLength","TotalHeight","ReferenceDimensions","total height of the baseplate", 1)
-        obj.addProperty("App::PropertyLength","BaseProfileHeight","ReferenceDimensions","Height of the Gridfinity Base Profile", 1)
-
-
-    def add_custom_baseplate_properties(self, obj):
-        obj.addProperty("App::PropertyLength","SmallFillet","NonStandard","Small fillet on iside of baseplate <br> <br> default = 1 mm").SmallFillet = BASEPLATE_SMALL_FILLET
-        obj.addProperty("App::PropertyLength","MagnetHoleDiameter", "NonStandard", "Diameter of Magnet Holes <br> <br> default = 6.5 mm").MagnetHoleDiameter = MAGNET_HOLE_DIAMETER
-        obj.addProperty("App::PropertyLength","MagnetHoleDepth", "NonStandard", "Depth of Magnet Holes <br> <br> default = 2.4 mm").MagnetHoleDepth = MAGNET_HOLE_DEPTH
-        obj.addProperty("App::PropertyLength","MagnetEdgeThickness", "NonStandard", "Thickness of edge holding magnets in place <br> <br> default = 1.2 mm").MagnetEdgeThickness = MAGNET_EDGE_THICKNESS
-        obj.addProperty("App::PropertyLength","MagnetBase", "NonStandard", "Thickness of base under the magnets <br> <br> default = 0.4 mm").MagnetBase = MAGNET_BASE
-        obj.addProperty("App::PropertyLength","MagnetBaseHole", "NonStandard", "Diameter of the hole at the bottom of the magnet cutout <br> <br> default = 3 mm").MagnetBaseHole = MAGNET_BASE_HOLE
-        obj.addProperty("App::PropertyLength","MagnetChamfer", "NonStandard", "Chamfer at top of magnet hole <br> <br> default = 0.4 mm").MagnetChamfer = MAGNET_CHAMFER
-
-    def add_expert_properties(self, obj):
-        obj.addProperty("App::PropertyLength","BaseProfileBottomChamfer", "zzExpertOnly", "height of chamfer in bottom of bin                                                                                                         base profile <br> <br> default = 0.8 mm",1).BaseProfileBottomChamfer=BASEPLATE_BOTTOM_CHAMFER
-        obj.addProperty("App::PropertyLength","BaseProfileVerticalSection", "zzExpertOnly", "Height of the vertical section in bin base profile",1).BaseProfileVerticalSection=BASEPLATE_VERTICAL_SECTION
-        obj.addProperty("App::PropertyLength","BaseProfileTopChamfer", "zzExpertOnly", "Height of the top chamfer in the bin base profile",1).BaseProfileTopChamfer=BASEPLATE_TOP_CHAMFER
-        obj.addProperty("App::PropertyLength","BaseplateProfileTotalHeight", "zzExpertOnly", "Height of the bin base profile",1)
-        obj.addProperty("App::PropertyLength","GridSize", "zzExpertOnly", "Size of the Grid").GridSize = GRID_SIZE
-        obj.addProperty("App::PropertyLength","HeightUnitValue", "zzExpertOnly", "height per unit, default is 7mm",1).HeightUnitValue = 7
-        obj.addProperty("App::PropertyLength","BinOuterRadius", "zzExpertOnly", "Outer radius of the baseplate",1).BinOuterRadius = BASEPLATE_OUTER_RADIUS
-        obj.addProperty("App::PropertyLength","BinVerticalRadius", "zzExpertOnly", "Radius of the baseplate profile Vertical section",1).BinVerticalRadius = BASEPLATE_VERTICAL_RADIUS
-        obj.addProperty("App::PropertyLength","BinBottomRadius", "zzExpertOnly", "bottom of baseplate corner radius",1).BinBottomRadius = BASEPLATE_BOTTOM_RADIUS
-        obj.addProperty("App::PropertyLength","BaseplateTopLedgeWidth", "zzExpertOnly", "Top ledge of baseplate",1).BaseplateTopLedgeWidth = BASEPLATE_TOP_LEDGE_WIDTH
-        obj.addProperty("App::PropertyLength","BinUnit", "zzExpertOnly", "Width of a single bin unit",2).BinUnit = BIN_UNIT
-        obj.addProperty("App::PropertyLength","Tolerance", "zzExpertOnly", "The tolerance on each side of a bin between before the edge of the grid <br> <br> default = 0.25 mm",1).Tolerance = TOLERANCE
-        obj.addProperty("App::PropertyLength","MagnetHoleDistanceFromEdge", "zzExpertOnly", "Distance of the magnet holes from bin edge <br> <br> default = 8.0 mm",1).MagnetHoleDistanceFromEdge = MAGNET_HOLE_DISTANCE_FROM_EDGE
-
-    def add_hidded_properties(self,obj):
-        obj.addProperty("App::PropertyLength","BaseThickness", "NonStandard", "Thickness of base under the normal baseplate  profile <br> <br> default = 6.4 mm").BaseThickness = BASE_THICKNESS
-        obj.setEditorMode("BaseThickness",2)
-
-    def generate_gridfinity_shape(self, obj):
-
-        obj.xTotalWidth = obj.xGridUnits*obj.GridSize
-        obj.yTotalWidth = obj.yGridUnits*obj.GridSize
-
-
-        #Bottom of Bin placement, used for ability to reuse previous features.
-        obj.BaseProfileHeight = obj.BaseProfileBottomChamfer+obj.BaseProfileVerticalSection+obj.BaseProfileTopChamfer
-
-        #actaully the total height of the baseplate
-        obj.TotalHeight = obj.BaseProfileHeight + obj.MagnetHoleDepth + obj.MagnetBase
-
-        obj.BinUnit = obj.GridSize - obj.BaseplateTopLedgeWidth *2
-
-        fuse_total = MakeBinBase(self, obj)
-        fuse_total.translate(App.Vector(0,0,obj.TotalHeight - obj.BaseProfileHeight))
-
-        solid_center= RoundedRectangleExtrude(obj.xTotalWidth, obj.yTotalWidth, -obj.TotalHeight, obj.TotalHeight, obj.BinOuterRadius)
-        solid_center.translate(App.Vector(obj.xTotalWidth/2-obj.GridSize/2,obj.yTotalWidth/2-obj.GridSize/2,0))
-        fuse_total = Part.Shape.cut(solid_center, fuse_total)
-
-        cutout = MakeBaseplateCenterCut(self, obj)
-        fuse_total = Part.Shape.cut(fuse_total, cutout)
-
-        magholes = MakeBaseplateMagnetHoles(self, obj)
-        fuse_total = Part.Shape.cut(fuse_total, magholes)
-
-        return fuse_total
-
-    def __getstate__(self):
-        return None
-
-    def __setstate__(self, state):
-        return None
-
-class ScrewTogetherBaseplate(FoundationGridfinity):
-
-    def __init__(self, obj):
-        super(ScrewTogetherBaseplate, self).__init__(obj)
-
-        obj.addProperty("App::PropertyPythonObject",
-                        "Bin", "base", "python gridfinity object")
-
-        self.add_bin_properties(obj)
-        self.add_reference_properties(obj)
-        self.add_expert_properties(obj)
-        self.add_custom_baseplate_properties(obj)
-
-
-        obj.Proxy = self
-
-    def add_bin_properties(self, obj):
-
-        obj.addProperty("App::PropertyInteger","xGridUnits","Gridfinity","Length of the edges of the outline").xGridUnits=2
-        obj.addProperty("App::PropertyInteger","yGridUnits","Gridfinity","Height of the extrusion").yGridUnits=2
-
-
-    def add_reference_properties(self, obj):
-        obj.addProperty("App::PropertyLength","xTotalWidth","ReferenceDimensions","total width of bin in x direction", 1)
-        obj.addProperty("App::PropertyLength","yTotalWidth","ReferenceDimensions","total width of bin in y direction", 1)
-        obj.addProperty("App::PropertyLength","TotalHeight","ReferenceDimensions","total height of the baseplate", 1)
-        obj.addProperty("App::PropertyLength","BaseProfileHeight","ReferenceDimensions","Height of the Gridfinity Base Profile", 1)
-
-
-    def add_custom_baseplate_properties(self, obj):
-        obj.addProperty("App::PropertyLength","SmallFillet","NonStandard","Small fillet on iside of baseplate <br> <br> default = 1 mm").SmallFillet = BASEPLATE_SMALL_FILLET
-        obj.addProperty("App::PropertyLength","MagnetHoleDiameter", "NonStandard", "Diameter of Magnet Holes <br> <br> default = 6.5 mm").MagnetHoleDiameter = MAGNET_HOLE_DIAMETER
-        obj.addProperty("App::PropertyLength","MagnetHoleDepth", "NonStandard", "Depth of Magnet Holes <br> <br> default = 2.4 mm").MagnetHoleDepth = MAGNET_HOLE_DEPTH
-        obj.addProperty("App::PropertyLength","MagnetEdgeThickness", "NonStandard", "Thickness of edge holding magnets in place <br> <br> default = 1.2 mm").MagnetEdgeThickness = MAGNET_EDGE_THICKNESS
-        obj.addProperty("App::PropertyLength","BaseThickness", "NonStandard", "Thickness of base under the normal baseplate  profile <br> <br> default = 6.4 mm").BaseThickness = BASE_THICKNESS
-        obj.addProperty("App::PropertyLength","MagnetBaseHole", "NonStandard", "Diameter of the hole at the bottom of the magnet cutout <br> <br> default = 3 mm").MagnetBaseHole = MAGNET_BASE_HOLE
-        obj.addProperty("App::PropertyLength","MagnetChamfer", "NonStandard", "Chamfer at top of magnet hole <br> <br> default = 0.4 mm").MagnetChamfer = MAGNET_CHAMFER
-        obj.addProperty("App::PropertyLength","MagnetBottomChamfer", "NonStandard", "Chamfer at bottom of magnet hole <br> <br> default = 2 mm").MagnetBottomChamfer = MAGNET_BOTTOM_CHAMFER
-        obj.addProperty("App::PropertyLength","ScrewHoleDiameter", "NonStandard", "Diameter of screw holes inside magnet holes <br> <br> default = 3 mm").ScrewHoleDiameter =  SCREW_HOLE_DIAMETER
-        obj.addProperty("App::PropertyLength","ConnectionHoleDiameter", "NonStandard", "Holes on the sides to connect multiple baseplates together <br> <br> default = 3.2 mm").ConnectionHoleDiameter = CONNECTION_HOLE_DIAMETER
-
-    def add_expert_properties(self, obj):
-        obj.addProperty("App::PropertyLength","BaseProfileBottomChamfer", "zzExpertOnly", "height of chamfer in bottom of bin                                                                                                         base profile <br> <br> default = 0.8 mm",1).BaseProfileBottomChamfer=BASEPLATE_BOTTOM_CHAMFER
-        obj.addProperty("App::PropertyLength","BaseProfileVerticalSection", "zzExpertOnly", "Height of the vertical section in bin base profile",1).BaseProfileVerticalSection=BASEPLATE_VERTICAL_SECTION
-        obj.addProperty("App::PropertyLength","BaseProfileTopChamfer", "zzExpertOnly", "Height of the top chamfer in the bin base profile",1).BaseProfileTopChamfer=BASEPLATE_TOP_CHAMFER
-        obj.addProperty("App::PropertyLength","BaseplateProfileTotalHeight", "zzExpertOnly", "Height of the bin base profile",1)
-        obj.addProperty("App::PropertyLength","GridSize", "zzExpertOnly", "Size of the Grid").GridSize = GRID_SIZE
-        obj.addProperty("App::PropertyLength","HeightUnitValue", "zzExpertOnly", "height per unit, default is 7mm",1).HeightUnitValue = 7
-        obj.addProperty("App::PropertyLength","BinOuterRadius", "zzExpertOnly", "Outer radius of the baseplate",1).BinOuterRadius = BASEPLATE_OUTER_RADIUS
-        obj.addProperty("App::PropertyLength","BinVerticalRadius", "zzExpertOnly", "Radius of the baseplate profile Vertical section",1).BinVerticalRadius = BASEPLATE_VERTICAL_RADIUS
-        obj.addProperty("App::PropertyLength","BinBottomRadius", "zzExpertOnly", "bottom of baseplate corner radius",1).BinBottomRadius = BASEPLATE_BOTTOM_RADIUS
-        obj.addProperty("App::PropertyLength","BaseplateTopLedgeWidth", "zzExpertOnly", "Top ledge of baseplate",1).BaseplateTopLedgeWidth = BASEPLATE_TOP_LEDGE_WIDTH
-        obj.addProperty("App::PropertyLength","BinUnit", "zzExpertOnly", "Width of a single bin unit",2).BinUnit = BIN_UNIT
-        obj.addProperty("App::PropertyLength","Tolerance", "zzExpertOnly", "The tolerance on each side of a bin between before the edge of the grid <br> <br> default = 0.25 mm").Tolerance = TOLERANCE
-        obj.addProperty("App::PropertyLength","MagnetHoleDistanceFromEdge", "zzExpertOnly", "Distance of the magnet holes from bin edge <br> <br> default = 8.0 mm").MagnetHoleDistanceFromEdge = MAGNET_HOLE_DISTANCE_FROM_EDGE
-
-
-    def generate_gridfinity_shape(self, obj):
-
-        obj.xTotalWidth = obj.xGridUnits*obj.GridSize
-        obj.yTotalWidth = obj.yGridUnits*obj.GridSize
-
-        #Bottom of Bin placement, used for ability to reuse previous features.
-        obj.BaseProfileHeight = obj.BaseProfileBottomChamfer+obj.BaseProfileVerticalSection+obj.BaseProfileTopChamfer
-
-        #actaully the total height of the baseplate
-        obj.TotalHeight = obj.BaseProfileHeight + obj.BaseThickness
-
-        obj.BinUnit = obj.GridSize - obj.BaseplateTopLedgeWidth *2
-
-        fuse_total = MakeBinBase(self, obj)
-        fuse_total.translate(App.Vector(0,0,obj.TotalHeight - obj.BaseProfileHeight))
-
-        solid_center= RoundedRectangleExtrude(obj.xTotalWidth, obj.yTotalWidth, -obj.TotalHeight, obj.TotalHeight, obj.BinOuterRadius)
-        solid_center.translate(App.Vector(obj.xTotalWidth/2-obj.GridSize/2,obj.yTotalWidth/2-obj.GridSize/2,0))
-        fuse_total = Part.Shape.cut(solid_center, fuse_total)
-
-        cutout = MakeBaseplateCenterCut(self, obj)
-        fuse_total = Part.Shape.cut(fuse_total, cutout)
-
-        magholes = MakeBaseplateMagnetHoles(self, obj)
-        fuse_total = Part.Shape.cut(fuse_total, magholes)
-
-        magchamfer = MakeBPScrewBottomCham(self, obj)
-        fuse_total = Part.Shape.cut(fuse_total, magchamfer)
-
-        conholes = MakeBPConnectionHoles(self, obj)
-        fuse_total = Part.Shape.cut(fuse_total, conholes)
-
-        return fuse_total
-
-    def __getstate__(self):
-        return None
-
-    def __setstate__(self, state):
-        return None
-
+from __future__ import division
+import os
+import FreeCAD as App
+import Part
+from FreeCAD import Units
+from .version import __version__
+from .feature_construction import MakeStackingLip, MakeBinBase, RoundedRectangleExtrude, MakeBottomHoles, MakeBaseplateCenterCut, MakeCompartements, MakeEcoBinCut, MakeScoop, MakeLabelShelf
+from .baseplate_feature_construction import MakeBaseplateMagnetHoles, MakeBPScrewBottomCham, MakeBPConnectionHoles
+
+from .const import BIN_BASE_TOP_CHAMFER, BIN_BASE_BOTTOM_CHAMFER, BIN_BASE_VERTICAL_SECTION, GRID_SIZE, BIN_OUTER_RADIUS, BIN_UNIT, BIN_BASE_VERTICAL_RADIUS, BIN_BASE_BOTTOM_RADIUS, TOLERANCE, MAGNET_HOLE_DIAMETER, MAGNET_HOLE_DEPTH, MAGNET_HOLE_DISTANCE_FROM_EDGE, SCREW_HOLE_DIAMETER, SCREW_HOLE_DEPTH, BASEPLATE_BOTTOM_CHAMFER, BASEPLATE_VERTICAL_SECTION, BASEPLATE_TOP_CHAMFER, BASEPLATE_TOP_LEDGE_WIDTH, BASEPLATE_OUTER_RADIUS, BASEPLATE_VERTICAL_RADIUS, BASEPLATE_BOTTOM_RADIUS, STACKING_LIP_TOP_LEDGE,STACKING_LIP_BOTTOM_CHAMFER,STACKING_LIP_VERTICAL_SECTION, HEIGHT_UNIT, BASEPLATE_SMALL_FILLET, MAGNET_BASE, MAGNET_EDGE_THICKNESS, MAGNET_BASE_HOLE, MAGNET_CHAMFER, BASE_THICKNESS, MAGNET_BOTTOM_CHAMFER, CONNECTION_HOLE_DIAMETER, LABEL_SHELF_WIDTH, LABEL_SHELF_VERTICAL_THICKNESS, LABEL_SHELF_LENGTH, LABEL_SHELF_ANGLE, SCOOP_RADIUS
+
+unitmm = Units.Quantity("1 mm")
+
+__all__ = ["BinBlank",
+           "SimpleStorageBin",
+           "PartsBin",
+           "Baseplate",
+           "MagnetBaseplate",
+           "ScrewTogetherBaseplate",
+           "EcoBin"]
+
+
+def fcvec(x):
+    if len(x) == 2:
+        return(App.Vector(x[0], x[1], 0))
+    else:
+        return(App.Vector(x[0], x[1], x[2]))
+
+
+class ViewProviderGridfinity(object):
+    def __init__(self, obj, icon_fn=None):
+        # Set this object to the proxy object of the actual view provider
+        obj.Proxy = self
+        self._check_attr()
+        dirname = os.path.dirname(__file__)
+        self.icon_fn = icon_fn or os.path.join(dirname, "icons", "gridfinity_workbench_icon.svg")
+        App.Console.PrintMessage("works until here\n")
+    def _check_attr(self):
+        ''' Check for missing attributes. '''
+        if not hasattr(self, "icon_fn"):
+            setattr(self, "icon_fn", os.path.join(os.path.dirname(__file__), "icons", "gridfinity_workbench_icon.svg"))
+
+    def attach(self, vobj):
+        self.vobj = vobj
+
+    def getIcon(self):
+        self._check_attr()
+        return self.icon_fn
+
+    def __getstate__(self):
+        self._check_attr()
+        return {"icon_fn": self.icon_fn}
+
+    def __setstate__(self, state):
+        if state and "icon_fn" in state:
+            self.icon_fn = state["icon_fn"]
+
+class FoundationGridfinity(object):
+    def __init__(self, obj):
+        obj.addProperty("App::PropertyString", "version", "version", "Gridfinity Workbench Version", 1)
+        obj.version = __version__
+        self.make_attachable(obj)
+    def make_attachable(self, obj):
+        # Needed to make this object attachable
+        pass
+
+    def execute(self, fp):
+        gridfinity_shape = self.generate_gridfinity_shape(fp)
+        if hasattr(fp, "BaseFeature") and fp.BaseFeature is not None:
+            # we're inside a PartDesign Body, thus need to fuse with the base feature
+            gridfinity_shape.Placement = fp.Placement # ensure the bin is placed correctly before fusing
+            result_shape = fp.BaseFeature.Shape.fuse(gridfinity_shape)
+            result_shape.transformShape(fp.Placement.inverse().toMatrix(), True)
+            fp.Shape = result_shape
+        else:
+            fp.Shape = gridfinity_shape
+
+    def generate_gridfinity_shape(self, fp):
+        """
+        This method has to return the TopoShape of the object.
+        """
+        raise NotImplementedError("generate_gridfinity_shape not implemented")
+
+class BinBlank(FoundationGridfinity):
+
+    def __init__(self, obj):
+        super(BinBlank, self).__init__(obj)
+
+        obj.addProperty("App::PropertyPythonObject",
+                        "Bin", "base", "python gridfinity object")
+
+        self.add_bin_properties(obj)
+        self.add_custom_bin_properties(obj)
+        self.add_reference_properties(obj)
+        self.add_expert_properties(obj)
+        self.add_hidden_properties(obj)
+
+        obj.Proxy = self
+
+    def add_bin_properties(self, obj):
+
+        obj.addProperty("App::PropertyInteger","xGridUnits","Gridfinity","Length of the edges of the outline").xGridUnits=2
+        obj.addProperty("App::PropertyInteger","yGridUnits","Gridfinity","Height of the extrusion").yGridUnits=2
+        obj.addProperty("App::PropertyInteger","HeightUnits","Gridfinity","height of the bin in units, each is 7 mm").HeightUnits=6
+        obj.addProperty("App::PropertyBool","StackingLip","Gridfinity","Toggle the stacking lip on or off").StackingLip=True
+        obj.addProperty("App::PropertyBool","MagnetHoles","Gridfinity","Toggle the magnet holes on or off").MagnetHoles = True
+        obj.addProperty("App::PropertyBool","ScrewHoles","Gridfinity","Toggle the screw holes on or off").ScrewHoles = True
+
+
+    def add_custom_bin_properties(self, obj):
+        obj.addProperty("App::PropertyLength","CustomHeight","GridfinityNonStandard","total height of the bin using the custom heignt instead of incraments of 7 mm").CustomHeight = 42
+        obj.addProperty("App::PropertyLength","SequentialBridgingLayerHeight","GridfinityNonStandard","Layer Height that you print in for optimal print results").SequentialBridgingLayerHeight = 0.2
+        obj.addProperty("App::PropertyBool","NonStandardHeight","GridfinityNonStandard","use a custom height if selected").NonStandardHeight=False
+        obj.addProperty("App::PropertyLength","MagnetHoleDiameter", "GridfinityNonStandard", "Diameter of Magnet Holes <br> <br> default = 6.5 mm").MagnetHoleDiameter = MAGNET_HOLE_DIAMETER
+        obj.addProperty("App::PropertyLength","MagnetHoleDepth", "GridfinityNonStandard", "Depth of Magnet Holes <br> <br> default = 2.4 mm").MagnetHoleDepth = MAGNET_HOLE_DEPTH
+        obj.addProperty("App::PropertyLength","ScrewHoleDiameter", "GridfinityNonStandard", "Diameter of Screw Holes <br> <br> default = 3.0 mm").ScrewHoleDiameter = SCREW_HOLE_DIAMETER
+        obj.addProperty("App::PropertyLength","ScrewHoleDepth", "GridfinityNonStandard", "Depth of Screw Holes <br> <br> default = 6.0 mm").ScrewHoleDepth = SCREW_HOLE_DEPTH
+
+    def add_reference_properties(self, obj):
+        obj.addProperty("App::PropertyLength","xTotalWidth","ReferenceDimensions","total width of bin in x direction", 1)
+        obj.addProperty("App::PropertyLength","yTotalWidth","ReferenceDimensions","total width of bin in y direction", 1)
+        obj.addProperty("App::PropertyLength","TotalHeight","ReferenceDimensions","total height of the bin", 1)
+        obj.addProperty("App::PropertyLength","BaseProfileHeight","ReferenceDimensions","Height of the Gridfinity Base Profile", 1)
+        obj.addProperty("App::PropertyLength","BinUnit", "ReferenceDimensions", "Width of a single bin unit",1).BinUnit = BIN_UNIT
+
+    def add_expert_properties(self, obj):
+        obj.addProperty("App::PropertyLength","BaseProfileBottomChamfer", "zzExpertOnly", "height of chamfer in bottom of bin                                                                                                         base profile <br> <br> default = 0.8 mm",1).BaseProfileBottomChamfer=BIN_BASE_BOTTOM_CHAMFER
+        obj.addProperty("App::PropertyLength","BaseProfileVerticalSection", "zzExpertOnly", "Height of the vertical section in bin base profile",1).BaseProfileVerticalSection=BIN_BASE_VERTICAL_SECTION
+        obj.addProperty("App::PropertyLength","BaseProfileTopChamfer", "zzExpertOnly", "Height of the top chamfer in the bin base profile",1).BaseProfileTopChamfer=BIN_BASE_TOP_CHAMFER
+        obj.addProperty("App::PropertyLength","GridSize", "zzExpertOnly", "Size of the Grid").GridSize = GRID_SIZE
+        obj.addProperty("App::PropertyLength","HeightUnitValue", "zzExpertOnly", "height per unit, default is 7mm",1).HeightUnitValue = 7
+        obj.addProperty("App::PropertyLength","BinOuterRadius", "zzExpertOnly", "Outer radius of the bin",1).BinOuterRadius = BIN_OUTER_RADIUS
+        obj.addProperty("App::PropertyLength","BinVerticalRadius", "zzExpertOnly", "Radius of the base profile Vertical section",1).BinVerticalRadius = BIN_BASE_VERTICAL_RADIUS
+        obj.addProperty("App::PropertyLength","BinBottomRadius", "zzExpertOnly", "bottom of bin corner radius",1).BinBottomRadius = BIN_BASE_BOTTOM_RADIUS
+
+        obj.addProperty("App::PropertyLength","Tolerance", "zzExpertOnly", "The tolerance on each side of a bin between before the edge of the grid <br> <br> default = 0.25 mm",1).Tolerance = TOLERANCE
+        obj.addProperty("App::PropertyLength","MagnetHoleDistanceFromEdge", "zzExpertOnly", "Distance of the magnet holes from bin edge <br> <br> default = 8.0 mm",1).MagnetHoleDistanceFromEdge = MAGNET_HOLE_DISTANCE_FROM_EDGE
+        obj.addProperty("App::PropertyLength","StackingLipTopLedge", "zzExpertOnly", "Top Ledge of the stacking lip <br> <br> default = 0.4 mm",1).StackingLipTopLedge = STACKING_LIP_TOP_LEDGE
+        obj.addProperty("App::PropertyLength","StackingLipTopChamfer", "zzExpertOnly", "Top Chamfer of the Stacking lip",1)
+        obj.addProperty("App::PropertyLength","StackingLipBottomChamfer", "zzExpertOnly", "Bottom Chamfer of the Stacking lip<br> <br> default = 0.7 mm",1).StackingLipBottomChamfer = STACKING_LIP_BOTTOM_CHAMFER
+        obj.addProperty("App::PropertyLength","StackingLipVerticalSection", "zzExpertOnly", "vertical section of the Stacking lip<br> <br> default = 1.8 mm",1).StackingLipVerticalSection= STACKING_LIP_VERTICAL_SECTION
+
+    def add_hidden_properties(self, obj):
+        obj.addProperty("App::PropertyLength","WallThickness", "GridfinityNonStandard", "for stacking lip").WallThickness = 1
+        obj.setEditorMode("WallThickness",2)
+
+    def generate_gridfinity_shape(self, obj):
+
+        obj.xTotalWidth = obj.xGridUnits*obj.GridSize-obj.Tolerance*2
+        obj.yTotalWidth = obj.yGridUnits*obj.GridSize-obj.Tolerance*2
+        obj.BaseProfileHeight = obj.BaseProfileBottomChamfer+obj.BaseProfileVerticalSection+obj.BaseProfileTopChamfer
+        obj.StackingLipTopChamfer = obj.BaseProfileTopChamfer - obj.Tolerance - obj.StackingLipTopLedge
+        obj.BinUnit = obj.GridSize - TOLERANCE*2*unitmm
+
+        if obj.NonStandardHeight:
+            obj.TotalHeight = obj.CustomHeight
+        else:
+            obj.TotalHeight = obj.HeightUnits*obj.HeightUnitValue
+
+
+        fuse_total = MakeBinBase(self, obj)
+        solid_center= RoundedRectangleExtrude(obj.xTotalWidth, obj.yTotalWidth, -obj.TotalHeight+obj.BaseProfileHeight, obj.TotalHeight-obj.BaseProfileHeight, obj.BinOuterRadius)
+        solid_center.translate(App.Vector(obj.xTotalWidth/2-obj.BinUnit/2,obj.yTotalWidth/2-obj.BinUnit/2,0))
+
+        fuse_total = Part.Shape.fuse(fuse_total, solid_center )
+
+        if obj.StackingLip:
+            stacking_lip = MakeStackingLip(self, obj)
+            fuse_total = Part.Shape.fuse(stacking_lip,fuse_total)
+        if obj.ScrewHoles or obj.MagnetHoles:
+            holes = MakeBottomHoles(self, obj)
+            fuse_total = Part.Shape.cut(fuse_total, holes)
+
+        return fuse_total
+
+    def __getstate__(self):
+        return None
+
+    def __setstate__(self, state):
+        return None
+
+
+class BinBase(FoundationGridfinity):
+
+    def __init__(self, obj):
+        super(BinBase, self).__init__(obj)
+
+        obj.addProperty("App::PropertyPythonObject",
+                        "Bin", "base", "python gridfinity object")
+
+        self.add_bin_properties(obj)
+        self.add_custom_bin_properties(obj)
+        self.add_reference_properties(obj)
+        self.add_expert_properties(obj)
+        self.add_hidden_properties(obj)
+
+        obj.Proxy = self
+
+    def add_bin_properties(self, obj):
+
+        obj.addProperty("App::PropertyInteger","xGridUnits","Gridfinity","Length of the edges of the outline").xGridUnits=2
+        obj.addProperty("App::PropertyInteger","yGridUnits","Gridfinity","Height of the extrusion").yGridUnits=2
+        obj.addProperty("App::PropertyInteger","HeightUnits","Gridfinity","height of the bin in units, each is 7 mm").HeightUnits=1
+        obj.addProperty("App::PropertyBool","StackingLip","Gridfinity","Toggle the stacking lip on or off").StackingLip=False
+        obj.addProperty("App::PropertyBool","MagnetHoles","Gridfinity","Toggle the magnet holes on or off").MagnetHoles = True
+        obj.addProperty("App::PropertyBool","ScrewHoles","Gridfinity","Toggle the screw holes on or off").ScrewHoles = True
+
+
+    def add_custom_bin_properties(self, obj):
+        obj.addProperty("App::PropertyLength","CustomHeight","GridfinityNonStandard","total height of the bin using the custom heignt instead of incraments of 7 mm").CustomHeight = 42
+        obj.addProperty("App::PropertyLength","SequentialBridgingLayerHeight","GridfinityNonStandard","Layer Height that you print in for optimal print results").SequentialBridgingLayerHeight = 0.2
+        obj.addProperty("App::PropertyBool","NonStandardHeight","GridfinityNonStandard","use a custom height if selected").NonStandardHeight=False
+        obj.addProperty("App::PropertyLength","MagnetHoleDiameter", "GridfinityNonStandard", "Diameter of Magnet Holes <br> <br> default = 6.5 mm").MagnetHoleDiameter = MAGNET_HOLE_DIAMETER
+        obj.addProperty("App::PropertyLength","MagnetHoleDepth", "GridfinityNonStandard", "Depth of Magnet Holes <br> <br> default = 2.4 mm").MagnetHoleDepth = MAGNET_HOLE_DEPTH
+        obj.addProperty("App::PropertyLength","ScrewHoleDiameter", "GridfinityNonStandard", "Diameter of Screw Holes <br> <br> default = 3.0 mm").ScrewHoleDiameter = SCREW_HOLE_DIAMETER
+        obj.addProperty("App::PropertyLength","ScrewHoleDepth", "GridfinityNonStandard", "Depth of Screw Holes <br> <br> default = 6.0 mm").ScrewHoleDepth = SCREW_HOLE_DEPTH
+
+    def add_reference_properties(self, obj):
+        obj.addProperty("App::PropertyLength","xTotalWidth","ReferenceDimensions","total width of bin in x direction", 1)
+        obj.addProperty("App::PropertyLength","yTotalWidth","ReferenceDimensions","total width of bin in y direction", 1)
+        obj.addProperty("App::PropertyLength","TotalHeight","ReferenceDimensions","total height of the bin", 1)
+        obj.addProperty("App::PropertyLength","BaseProfileHeight","ReferenceDimensions","Height of the Gridfinity Base Profile", 1)
+        obj.addProperty("App::PropertyLength","BinUnit", "ReferenceDimensions", "Width of a single bin unit",1).BinUnit = BIN_UNIT
+
+    def add_expert_properties(self, obj):
+        obj.addProperty("App::PropertyLength","BaseProfileBottomChamfer", "zzExpertOnly", "height of chamfer in bottom of bin                                                                                                         base profile <br> <br> default = 0.8 mm",1).BaseProfileBottomChamfer=BIN_BASE_BOTTOM_CHAMFER
+        obj.addProperty("App::PropertyLength","BaseProfileVerticalSection", "zzExpertOnly", "Height of the vertical section in bin base profile",1).BaseProfileVerticalSection=BIN_BASE_VERTICAL_SECTION
+        obj.addProperty("App::PropertyLength","BaseProfileTopChamfer", "zzExpertOnly", "Height of the top chamfer in the bin base profile",1).BaseProfileTopChamfer=BIN_BASE_TOP_CHAMFER
+        obj.addProperty("App::PropertyLength","GridSize", "zzExpertOnly", "Size of the Grid").GridSize = GRID_SIZE
+        obj.addProperty("App::PropertyLength","HeightUnitValue", "zzExpertOnly", "height per unit, default is 7mm",1).HeightUnitValue = 7
+        obj.addProperty("App::PropertyLength","BinOuterRadius", "zzExpertOnly", "Outer radius of the bin",1).BinOuterRadius = BIN_OUTER_RADIUS
+        obj.addProperty("App::PropertyLength","BinVerticalRadius", "zzExpertOnly", "Radius of the base profile Vertical section",1).BinVerticalRadius = BIN_BASE_VERTICAL_RADIUS
+        obj.addProperty("App::PropertyLength","BinBottomRadius", "zzExpertOnly", "bottom of bin corner radius",1).BinBottomRadius = BIN_BASE_BOTTOM_RADIUS
+
+        obj.addProperty("App::PropertyLength","Tolerance", "zzExpertOnly", "The tolerance on each side of a bin between before the edge of the grid <br> <br> default = 0.25 mm",1).Tolerance = TOLERANCE
+        obj.addProperty("App::PropertyLength","MagnetHoleDistanceFromEdge", "zzExpertOnly", "Distance of the magnet holes from bin edge <br> <br> default = 8.0 mm",1).MagnetHoleDistanceFromEdge = MAGNET_HOLE_DISTANCE_FROM_EDGE
+        obj.addProperty("App::PropertyLength","StackingLipTopLedge", "zzExpertOnly", "Top Ledge of the stacking lip <br> <br> default = 0.4 mm",1).StackingLipTopLedge = STACKING_LIP_TOP_LEDGE
+        obj.addProperty("App::PropertyLength","StackingLipTopChamfer", "zzExpertOnly", "Top Chamfer of the Stacking lip",1)
+        obj.addProperty("App::PropertyLength","StackingLipBottomChamfer", "zzExpertOnly", "Bottom Chamfer of the Stacking lip<br> <br> default = 0.7 mm",1).StackingLipBottomChamfer = STACKING_LIP_BOTTOM_CHAMFER
+        obj.addProperty("App::PropertyLength","StackingLipVerticalSection", "zzExpertOnly", "vertical section of the Stacking lip<br> <br> default = 1.8 mm",1).StackingLipVerticalSection= STACKING_LIP_VERTICAL_SECTION
+
+    def add_hidden_properties(self, obj):
+        obj.addProperty("App::PropertyLength","WallThickness", "GridfinityNonStandard", "for stacking lip").WallThickness = 1
+        obj.setEditorMode("WallThickness",2)
+
+    def generate_gridfinity_shape(self, obj):
+
+        obj.xTotalWidth = obj.xGridUnits*obj.GridSize-obj.Tolerance*2
+        obj.yTotalWidth = obj.yGridUnits*obj.GridSize-obj.Tolerance*2
+        obj.BaseProfileHeight = obj.BaseProfileBottomChamfer+obj.BaseProfileVerticalSection+obj.BaseProfileTopChamfer
+        obj.StackingLipTopChamfer = obj.BaseProfileTopChamfer - obj.Tolerance - obj.StackingLipTopLedge
+        obj.BinUnit = obj.GridSize - TOLERANCE*2*unitmm
+
+        if obj.NonStandardHeight:
+            obj.TotalHeight = obj.CustomHeight
+        else:
+            obj.TotalHeight = obj.HeightUnits*obj.HeightUnitValue
+
+
+        fuse_total = MakeBinBase(self, obj)
+        solid_center= RoundedRectangleExtrude(obj.xTotalWidth, obj.yTotalWidth, -obj.TotalHeight+obj.BaseProfileHeight, obj.TotalHeight-obj.BaseProfileHeight, obj.BinOuterRadius)
+        solid_center.translate(App.Vector(obj.xTotalWidth/2-obj.BinUnit/2,obj.yTotalWidth/2-obj.BinUnit/2,0))
+
+        fuse_total = Part.Shape.fuse(fuse_total, solid_center )
+
+        if obj.StackingLip:
+            stacking_lip = MakeStackingLip(self, obj)
+            fuse_total = Part.Shape.fuse(stacking_lip,fuse_total)
+        if obj.ScrewHoles or obj.MagnetHoles:
+            holes = MakeBottomHoles(self, obj)
+            fuse_total = Part.Shape.cut(fuse_total, holes)
+
+        #fuse_total.translate(App.Vector(obj.BinUnit/2*4,obj.BinUnit/2*4,0))
+
+        return fuse_total
+
+    def __getstate__(self):
+        return None
+
+    def __setstate__(self, state):
+        return None
+
+class SimpleStorageBin(FoundationGridfinity):
+
+    def __init__(self, obj):
+        super(SimpleStorageBin, self).__init__(obj)
+
+        obj.addProperty("App::PropertyPythonObject",
+                        "Bin", "base", "python gridfinity object")
+
+        self.add_bin_properties(obj)
+        self.add_custom_bin_properties(obj)
+        self.add_reference_properties(obj)
+        self.add_expert_properties(obj)
+
+        obj.Proxy = self
+
+    def add_bin_properties(self, obj):
+
+        obj.addProperty("App::PropertyInteger","xGridUnits","Gridfinity","Length of the edges of the outline").xGridUnits=2
+        obj.addProperty("App::PropertyInteger","yGridUnits","Gridfinity","Height of the extrusion").yGridUnits=2
+        obj.addProperty("App::PropertyInteger","HeightUnits","Gridfinity","height of the bin in units, each unit is 7 mm").HeightUnits=6
+        obj.addProperty("App::PropertyBool","StackingLip","Gridfinity","Toggle the stacking lip on or off").StackingLip=True
+        obj.addProperty("App::PropertyBool","MagnetHoles","Gridfinity","Toggle the magnet holes on or off").MagnetHoles = True
+        obj.addProperty("App::PropertyBool","ScrewHoles","Gridfinity","Toggle the screw holes on or off").ScrewHoles = True
+        obj.addProperty("App::PropertyBool","Scoop","Gridfinity","Toggle the Scoop fillet on or off").Scoop = False
+        obj.addProperty("App::PropertyInteger","xDividers","Gridfinity","Select the Number of Dividers in the x direction").xDividers = 0
+        obj.addProperty("App::PropertyInteger","yDividers","Gridfinity","Select the number of Dividers in the y direction").yDividers = 0
+        obj.addProperty("App::PropertyEnumeration", "LabelShelfPlacement", "Gridfinity", "Choose the style of the label shelf")
+        obj.LabelShelfPlacement = ["Center", "Full Width", "Left", "Right"]
+        obj.addProperty("App::PropertyEnumeration", "LabelShelfStyle", "Gridfinity", "Choose to turn the label shelf on or off")
+        obj.LabelShelfStyle = [ "Off", "Standard", "Overhang"]
+
+    def add_custom_bin_properties(self, obj):
+        obj.addProperty("App::PropertyLength","CustomHeight","GridfinityNonStandard","total height of the bin using the custom heignt instead of incraments of 7 mm").CustomHeight = 42
+        obj.addProperty("App::PropertyLength","SequentialBridgingLayerHeight","GridfinityNonStandard","Layer Height that you print in for optimal print results").SequentialBridgingLayerHeight = 0.2
+        obj.addProperty("App::PropertyBool","NonStandardHeight","GridfinityNonStandard","use a custom height if selected").NonStandardHeight=False
+        obj.addProperty("App::PropertyLength","MagnetHoleDiameter", "GridfinityNonStandard", "Diameter of Magnet Holes <br> <br> default = 6.5 mm").MagnetHoleDiameter = MAGNET_HOLE_DIAMETER
+        obj.addProperty("App::PropertyLength","MagnetHoleDepth", "GridfinityNonStandard", "Depth of Magnet Holes <br> <br> default = 2.4 mm").MagnetHoleDepth = MAGNET_HOLE_DEPTH
+        obj.addProperty("App::PropertyLength","ScrewHoleDiameter", "GridfinityNonStandard", "Diameter of Screw Holes <br> <br> default = 3.0 mm").ScrewHoleDiameter = SCREW_HOLE_DIAMETER
+        obj.addProperty("App::PropertyLength","ScrewHoleDepth", "GridfinityNonStandard", "Depth of Screw Holes <br> <br> default = 6.0 mm").ScrewHoleDepth = SCREW_HOLE_DEPTH
+        obj.addProperty("App::PropertyLength","WallThickness", "GridfinityNonStandard", "Wall thickness of the bin <br> <br> default = 1.0 mm").WallThickness = 1.0
+        obj.addProperty("App::PropertyLength","InsideFilletRadius", "GridfinityNonStandard", "inside fillet at the bottom of the bin <br> <br> default = 1.85 mm").InsideFilletRadius = 1.85
+        obj.addProperty("App::PropertyLength","DividerThickness", "GridfinityNonStandard", "Thickness of the dividers, ideally an even multiple of layer width <br> <br> default = 1.2 mm").DividerThickness = 1.2
+        obj.addProperty("App::PropertyLength","LabelShelfWidth", "GridfinityNonStandard", "Thickness of the Label Shelf <br> <br> default = 1.2 mm").LabelShelfWidth = LABEL_SHELF_WIDTH
+        obj.addProperty("App::PropertyLength","LabelShelfLength", "GridfinityNonStandard", "Length of the Label Shelf <br> <br> default = 1.2 mm").LabelShelfLength = LABEL_SHELF_LENGTH
+        obj.addProperty("App::PropertyAngle","LabelShelfAngle", "GridfinityNonStandard", "Angle of the bottom part of the Label <br> <br> default = 42º").LabelShelfAngle = LABEL_SHELF_ANGLE
+        obj.addProperty("App::PropertyLength","ScoopRadius", "GridfinityNonStandard", "Radius of the Scoop <br> <br> default = 21 mm").ScoopRadius = SCOOP_RADIUS
+        obj.addProperty("App::PropertyLength","xDividerHeight", "GridfinityNonStandard", "Custom Height of x dividers <br> <br> default = 0 mm = full height").xDividerHeight = 0
+        obj.addProperty("App::PropertyLength","yDividerHeight", "GridfinityNonStandard", "Custom Height of y dividers <br> <br> default = 0 mm = full height").yDividerHeight = 0
+
+    def add_reference_properties(self, obj):
+        obj.addProperty("App::PropertyLength","xTotalWidth","ReferenceDimensions","total width of bin in x direction", 1)
+        obj.addProperty("App::PropertyLength","yTotalWidth","ReferenceDimensions","total width of bin in y direction", 1)
+        obj.addProperty("App::PropertyLength","TotalHeight","ReferenceDimensions","total height of the bin", 1)
+        obj.addProperty("App::PropertyLength","BaseProfileHeight","ReferenceDimensions","Height of the Gridfinity Base Profile", 1)
+        obj.addProperty("App::PropertyLength","UsableHeight","ReferenceDimensions","Height of the bin minus the bottom unit, the amount of the bin that can be effectively used", 1)
+        obj.addProperty("App::PropertyLength","BinUnit", "ReferenceDimensions", "Width of a single bin unit",1).BinUnit = BIN_UNIT
+
+    def add_expert_properties(self, obj):
+        obj.addProperty("App::PropertyLength","BaseProfileBottomChamfer", "zzExpertOnly", "height of chamfer in bottom of bin                                                                                                         base profile <br> <br> default = 0.8 mm",1).BaseProfileBottomChamfer=BIN_BASE_BOTTOM_CHAMFER
+        obj.addProperty("App::PropertyLength","BaseProfileVerticalSection", "zzExpertOnly", "Height of the vertical section in bin base profile",1).BaseProfileVerticalSection=BIN_BASE_VERTICAL_SECTION
+        obj.addProperty("App::PropertyLength","BaseProfileTopChamfer", "zzExpertOnly", "Height of the top chamfer in the bin base profile",1).BaseProfileTopChamfer=BIN_BASE_TOP_CHAMFER
+        obj.addProperty("App::PropertyLength","GridSize", "zzExpertOnly", "Size of the Grid").GridSize = GRID_SIZE
+        obj.addProperty("App::PropertyLength","HeightUnitValue", "zzExpertOnly", "height per unit, default is 7mm",1).HeightUnitValue = HEIGHT_UNIT
+        obj.addProperty("App::PropertyLength","BinOuterRadius", "zzExpertOnly", "Outer radius of the bin",1).BinOuterRadius = BIN_OUTER_RADIUS
+        obj.addProperty("App::PropertyLength","BinVerticalRadius", "zzExpertOnly", "Radius of the base profile Vertical section",1).BinVerticalRadius = BIN_BASE_VERTICAL_RADIUS
+        obj.addProperty("App::PropertyLength","BinBottomRadius", "zzExpertOnly", "bottom of bin corner radius",1).BinBottomRadius = BIN_BASE_BOTTOM_RADIUS
+
+        obj.addProperty("App::PropertyLength","Tolerance", "zzExpertOnly", "The tolerance on each side of a bin between before the edge of the grid <br> <br> default = 0.25 mm",1).Tolerance = TOLERANCE
+        obj.addProperty("App::PropertyLength","MagnetHoleDistanceFromEdge", "zzExpertOnly", "Distance of the magnet holes from bin edge <br> <br> default = 8.0 mm",1).MagnetHoleDistanceFromEdge = MAGNET_HOLE_DISTANCE_FROM_EDGE
+        obj.addProperty("App::PropertyLength","StackingLipTopLedge", "zzExpertOnly", "Top Ledge of the stacking lip <br> <br> default = 0.4 mm",1).StackingLipTopLedge = STACKING_LIP_TOP_LEDGE
+        obj.addProperty("App::PropertyLength","StackingLipTopChamfer", "zzExpertOnly", "Top Chamfer of the Stacking lip",1)
+        obj.addProperty("App::PropertyLength","StackingLipBottomChamfer", "zzExpertOnly", "Bottom Chamfer of the Stacking lip<br> <br> default = 0.7 mm",1).StackingLipBottomChamfer = STACKING_LIP_BOTTOM_CHAMFER
+        obj.addProperty("App::PropertyLength","StackingLipVerticalSection", "zzExpertOnly", "vertical section of the Stacking lip<br> <br> default = 1.8 mm",1).StackingLipVerticalSection = STACKING_LIP_VERTICAL_SECTION
+        obj.addProperty("App::PropertyLength","LabelShelfVerticalThickness", "zzExpertOnly", "Vertical Thickness of the Label Shelf <br> <br> default = 2 mm").LabelShelfVerticalThickness = LABEL_SHELF_VERTICAL_THICKNESS
+
+
+
+    def generate_gridfinity_shape(self, obj):
+
+        ## Parameter Calculations
+
+        obj.xTotalWidth = obj.xGridUnits*obj.GridSize-obj.Tolerance*2
+        obj.yTotalWidth = obj.yGridUnits*obj.GridSize-obj.Tolerance*2
+        obj.BaseProfileHeight = obj.BaseProfileBottomChamfer+obj.BaseProfileVerticalSection+obj.BaseProfileTopChamfer
+        obj.StackingLipTopChamfer = obj.BaseProfileTopChamfer - obj.Tolerance - obj.StackingLipTopLedge
+        obj.BinUnit = obj.GridSize - TOLERANCE*2*unitmm
+
+        if obj.NonStandardHeight:
+            obj.TotalHeight = obj.CustomHeight
+        else:
+            obj.TotalHeight = obj.HeightUnits*obj.HeightUnitValue
+        obj.UsableHeight = obj.TotalHeight - obj.HeightUnitValue
+
+        ## Error Checking
+
+
+        divmin = obj.HeightUnitValue + obj.InsideFilletRadius + 0.05*unitmm
+        if obj.xDividerHeight < divmin and obj.xDividerHeight != 0:
+            obj.xDividerHeight = divmin
+            App.Console.PrintWarning("Divider Height must be equal to or greater than:  ")
+            App.Console.PrintWarning(divmin)
+            App.Console.PrintWarning("\n")
+
+        if obj.yDividerHeight < divmin and obj.yDividerHeight != 0:
+            obj.yDividerHeight = divmin
+            App.Console.PrintWarning("Divider Height must be equal to or greater than:  ")
+            App.Console.PrintWarning(divmin)
+            App.Console.PrintWarning("\n")
+
+        ## Bin Construction
+        fuse_total = MakeBinBase(self, obj)
+
+        solid_center= RoundedRectangleExtrude(obj.xTotalWidth, obj.yTotalWidth, -obj.TotalHeight+obj.BaseProfileHeight, obj.TotalHeight-obj.BaseProfileHeight, obj.BinOuterRadius)
+        solid_center.translate(App.Vector(obj.xTotalWidth/2-obj.BinUnit/2,obj.yTotalWidth/2-obj.BinUnit/2,0))
+        fuse_total = fuse_total.fuse(solid_center)
+
+        compartements = MakeCompartements(self, obj)
+
+        fuse_total = fuse_total.cut(compartements)
+
+        if obj.StackingLip:
+            stacking_lip = MakeStackingLip(self, obj)
+            fuse_total = Part.Shape.fuse(stacking_lip,fuse_total)
+
+        if obj.ScrewHoles or obj.MagnetHoles:
+            holes = MakeBottomHoles(self, obj)
+            fuse_total = Part.Shape.cut(fuse_total, holes)
+
+        if obj.LabelShelfStyle != "Off":
+            label_shelf = MakeLabelShelf(self, obj)
+            fuse_total = fuse_total.fuse(label_shelf)
+
+        if obj.Scoop:
+            scoop = MakeScoop(self, obj)
+            fuse_total = fuse_total.fuse(scoop)
+
+        fuse_total = Part.Solid.removeSplitter(fuse_total)
+
+        #fuse_total.translate(App.Vector(obj.xTotalWidth/2-obj.BinUnit/2,obj.yTotalWidth/2-obj.BinUnit/2,0))
+
+        return fuse_total
+
+    def __getstate__(self):
+        return None
+
+    def __setstate__(self, state):
+        return None
+
+
+class EcoBin(FoundationGridfinity):
+
+    def __init__(self, obj):
+        super(EcoBin, self).__init__(obj)
+
+        obj.addProperty("App::PropertyPythonObject",
+                        "Bin", "base", "python gridfinity object")
+
+        self.add_bin_properties(obj)
+        self.add_custom_bin_properties(obj)
+        self.add_reference_properties(obj)
+        self.add_expert_properties(obj)
+
+        obj.Proxy = self
+
+    def add_bin_properties(self, obj):
+
+        obj.addProperty("App::PropertyInteger","xGridUnits","Gridfinity","Length of the edges of the outline").xGridUnits=2
+        obj.addProperty("App::PropertyInteger","yGridUnits","Gridfinity","Height of the extrusion").yGridUnits=2
+        obj.addProperty("App::PropertyInteger","HeightUnits","Gridfinity","height of the bin in units, each unit is 7 mm").HeightUnits=6
+        obj.addProperty("App::PropertyBool","StackingLip","Gridfinity","Toggle the stacking lip on or off").StackingLip=True
+        obj.addProperty("App::PropertyBool","MagnetHoles","Gridfinity","Toggle the magnet holes on or off").MagnetHoles = False
+
+        obj.addProperty("App::PropertyInteger","xDividers","Gridfinity","Select the Number of Dividers in the x direction").xDividers = 0
+        obj.addProperty("App::PropertyInteger","yDividers","Gridfinity","Select the number of Dividers in the y direction").yDividers = 0
+        obj.addProperty("App::PropertyLength","BaseWallThickness","Gridfinity","The thickness of the bin at the base").BaseWallThickness = 0.8
+
+    def add_custom_bin_properties(self, obj):
+        obj.addProperty("App::PropertyLength","CustomHeight","GridfinityNonStandard","total height of the bin using the custom heignt instead of incraments of 7 mm").CustomHeight = 42
+        obj.addProperty("App::PropertyLength","SequentialBridgingLayerHeight","GridfinityNonStandard","Layer Height that you print in for optimal print results").SequentialBridgingLayerHeight = 0.2
+        obj.addProperty("App::PropertyBool","NonStandardHeight","GridfinityNonStandard","use a custom height if selected").NonStandardHeight=False
+        obj.addProperty("App::PropertyLength","MagnetHoleDiameter", "GridfinityNonStandard", "Diameter of Magnet Holes <br> <br> default = 6.5 mm").MagnetHoleDiameter = MAGNET_HOLE_DIAMETER
+        obj.addProperty("App::PropertyLength","MagnetHoleDepth", "GridfinityNonStandard", "Depth of Magnet Holes <br> <br> default = 2.4 mm").MagnetHoleDepth = MAGNET_HOLE_DEPTH
+        obj.addProperty("App::PropertyLength","WallThickness", "GridfinityNonStandard", "Wall thickness of the bin <br> <br> default = 0.8 mm").WallThickness = 0.8
+        obj.addProperty("App::PropertyLength","InsideFilletRadius", "GridfinityNonStandard", "inside fillet at the bottom of the bin <br> <br> default = 1.5 mm").InsideFilletRadius = 1.5
+        obj.addProperty("App::PropertyLength","DividerThickness", "GridfinityNonStandard", "Thickness of the dividers, ideally an even multiple of layer width <br> <br> default = 0.8 mm").DividerThickness = 0.8
+        obj.addProperty("App::PropertyLength","xDividerHeight", "GridfinityNonStandard", "Custom Height of x dividers <br> <br> default = 0 mm = full height").xDividerHeight = 0
+        obj.addProperty("App::PropertyLength","yDividerHeight", "GridfinityNonStandard", "Custom Height of y dividers <br> <br> default = 0 mm = full height").yDividerHeight = 0
+
+    def add_reference_properties(self, obj):
+        obj.addProperty("App::PropertyLength","xTotalWidth","ReferenceDimensions","total width of bin in x direction", 1)
+        obj.addProperty("App::PropertyLength","yTotalWidth","ReferenceDimensions","total width of bin in y direction", 1)
+        obj.addProperty("App::PropertyLength","TotalHeight","ReferenceDimensions","total height of the bin", 1)
+        obj.addProperty("App::PropertyLength","BaseProfileHeight","ReferenceDimensions","Height of the Gridfinity Base Profile", 1)
+        obj.addProperty("App::PropertyLength","BinUnit", "ReferenceDimensions", "Width of a single bin unit",1).BinUnit = BIN_UNIT
+
+    def add_expert_properties(self, obj):
+        obj.addProperty("App::PropertyLength","BaseProfileBottomChamfer", "zzExpertOnly", "height of chamfer in bottom of bin                                                                                                         base profile <br> <br> default = 0.8 mm",1).BaseProfileBottomChamfer=BIN_BASE_BOTTOM_CHAMFER
+        obj.addProperty("App::PropertyLength","BaseProfileVerticalSection", "zzExpertOnly", "Height of the vertical section in bin base profile",1).BaseProfileVerticalSection=BIN_BASE_VERTICAL_SECTION
+        obj.addProperty("App::PropertyLength","BaseProfileTopChamfer", "zzExpertOnly", "Height of the top chamfer in the bin base profile",1).BaseProfileTopChamfer=BIN_BASE_TOP_CHAMFER
+        obj.addProperty("App::PropertyLength","GridSize", "zzExpertOnly", "Size of the Grid").GridSize = GRID_SIZE
+        obj.addProperty("App::PropertyLength","HeightUnitValue", "zzExpertOnly", "height per unit, default is 7mm",1).HeightUnitValue = HEIGHT_UNIT
+        obj.addProperty("App::PropertyLength","BinOuterRadius", "zzExpertOnly", "Outer radius of the bin",1).BinOuterRadius = BIN_OUTER_RADIUS
+        obj.addProperty("App::PropertyLength","BinVerticalRadius", "zzExpertOnly", "Radius of the base profile Vertical section",1).BinVerticalRadius = BIN_BASE_VERTICAL_RADIUS
+        obj.addProperty("App::PropertyLength","BinBottomRadius", "zzExpertOnly", "bottom of bin corner radius",1).BinBottomRadius = BIN_BASE_BOTTOM_RADIUS
+
+        obj.addProperty("App::PropertyLength","Tolerance", "zzExpertOnly", "The tolerance on each side of a bin between before the edge of the grid <br> <br> default = 0.25 mm",1).Tolerance = TOLERANCE
+        obj.addProperty("App::PropertyLength","MagnetHoleDistanceFromEdge", "zzExpertOnly", "Distance of the magnet holes from bin edge <br> <br> default = 8.0 mm",1).MagnetHoleDistanceFromEdge = MAGNET_HOLE_DISTANCE_FROM_EDGE
+        obj.addProperty("App::PropertyLength","StackingLipTopLedge", "zzExpertOnly", "Top Ledge of the stacking lip <br> <br> default = 0.4 mm",1).StackingLipTopLedge = STACKING_LIP_TOP_LEDGE
+        obj.addProperty("App::PropertyLength","StackingLipTopChamfer", "zzExpertOnly", "Top Chamfer of the Stacking lip",1)
+        obj.addProperty("App::PropertyLength","StackingLipBottomChamfer", "zzExpertOnly", "Bottom Chamfer of the Stacking lip<br> <br> default = 0.7 mm",1).StackingLipBottomChamfer = STACKING_LIP_BOTTOM_CHAMFER
+        obj.addProperty("App::PropertyLength","StackingLipVerticalSection", "zzExpertOnly", "vertical section of the Stacking lip<br> <br> default = 1.8 mm",1).StackingLipVerticalSection = STACKING_LIP_VERTICAL_SECTION
+
+
+        obj.addProperty("App::PropertyBool","ScrewHoles","Gridfinity","Toggle the screw holes on or off").ScrewHoles = False
+        obj.setEditorMode("ScrewHoles",2)
+
+        obj.addProperty("App::PropertyLength","ScrewHoleDiameter", "GridfinityNonStandard", "Diameter of Screw Holes <br> <br> default = 3.0 mm").ScrewHoleDiameter = SCREW_HOLE_DIAMETER
+        obj.setEditorMode("ScrewHoleDiameter",2)
+        obj.addProperty("App::PropertyLength","ScrewHoleDepth", "GridfinityNonStandard", "Depth of Screw Holes <br> <br> default = 6.0 mm").ScrewHoleDepth = SCREW_HOLE_DEPTH
+        obj.setEditorMode("ScrewHoleDepth",2)
+
+    def generate_gridfinity_shape(self, obj):
+        ## Parameter Calculation
+
+        obj.xTotalWidth = obj.xGridUnits*obj.GridSize-obj.Tolerance*2
+        obj.yTotalWidth = obj.yGridUnits*obj.GridSize-obj.Tolerance*2
+        obj.BaseProfileHeight = obj.BaseProfileBottomChamfer+obj.BaseProfileVerticalSection+obj.BaseProfileTopChamfer
+        obj.StackingLipTopChamfer = obj.BaseProfileTopChamfer - obj.Tolerance - obj.StackingLipTopLedge
+        obj.BinUnit = obj.GridSize - TOLERANCE*2*unitmm
+
+        if obj.NonStandardHeight:
+            obj.TotalHeight = obj.CustomHeight
+        else:
+            obj.TotalHeight = obj.HeightUnits*obj.HeightUnitValue
+
+        ## Error Checking
+
+        # Divider Minimum Height
+        divmin = obj.HeightUnitValue + obj.InsideFilletRadius + 0.05*unitmm
+        if obj.xDividerHeight < divmin and obj.xDividerHeight != 0:
+            obj.xDividerHeight = divmin
+            App.Console.PrintWarning("Divider Height must be equal to or greater than:  ")
+            App.Console.PrintWarning(divmin)
+            App.Console.PrintWarning("\n")
+
+        if obj.yDividerHeight < divmin and obj.yDividerHeight != 0:
+            obj.yDividerHeight = divmin
+            App.Console.PrintWarning("Divider Height must be equal to or greater than:  ")
+            App.Console.PrintWarning(divmin)
+            App.Console.PrintWarning("\n")
+
+        if obj.InsideFilletRadius > (1.6*unitmm):
+            obj.InsideFilletRadius = 1.6*unitmm
+            App.Console.PrintWarning("Inside Fillet Radius must be equal to or less than:  1.6 mm\n")
+
+        ## Bin Construction
+
+        fuse_total = MakeBinBase(self, obj)
+
+        solid_center= RoundedRectangleExtrude(obj.xTotalWidth, obj.yTotalWidth, -obj.TotalHeight+obj.BaseProfileHeight, obj.TotalHeight-obj.BaseProfileHeight, obj.BinOuterRadius)
+        solid_center.translate(App.Vector(obj.xTotalWidth/2-obj.BinUnit/2,obj.yTotalWidth/2-obj.BinUnit/2,0))
+        fuse_total = fuse_total.fuse(solid_center)
+
+        compartements = MakeEcoBinCut(self, obj)
+
+        fuse_total = fuse_total.cut(compartements)
+
+        if obj.StackingLip:
+            stacking_lip = MakeStackingLip(self, obj)
+            fuse_total = Part.Shape.fuse(stacking_lip,fuse_total)
+
+        if obj.MagnetHoles:
+            holes = MakeBottomHoles(self, obj)
+            fuse_total = Part.Shape.cut(fuse_total, holes)
+
+        fuse_total = Part.Solid.removeSplitter(fuse_total)
+
+        return fuse_total
+
+    def __getstate__(self):
+        return None
+
+    def __setstate__(self, state):
+        return None
+
+
+class PartsBin(FoundationGridfinity):
+
+    def __init__(self, obj):
+        super(PartsBin, self).__init__(obj)
+
+        obj.addProperty("App::PropertyPythonObject",
+                        "Bin", "base", "python gridfinity object")
+
+        self.add_bin_properties(obj)
+        self.add_custom_bin_properties(obj)
+        self.add_reference_properties(obj)
+        self.add_expert_properties(obj)
+
+        obj.Proxy = self
+
+    def add_bin_properties(self, obj):
+
+        obj.addProperty("App::PropertyInteger","xGridUnits","Gridfinity","Length of the edges of the outline").xGridUnits=2
+        obj.addProperty("App::PropertyInteger","yGridUnits","Gridfinity","Height of the extrusion").yGridUnits=2
+        obj.addProperty("App::PropertyInteger","HeightUnits","Gridfinity","height of the bin in units, each unit is 7 mm").HeightUnits=6
+        obj.addProperty("App::PropertyBool","StackingLip","Gridfinity","Toggle the stacking lip on or off").StackingLip=True
+        obj.addProperty("App::PropertyBool","MagnetHoles","Gridfinity","Toggle the magnet holes on or off").MagnetHoles = True
+        obj.addProperty("App::PropertyBool","ScrewHoles","Gridfinity","Toggle the screw holes on or off").ScrewHoles = True
+        obj.addProperty("App::PropertyBool","Scoop","Gridfinity","Toggle the Scoop fillet on or off").Scoop = True
+        obj.addProperty("App::PropertyInteger","xDividers","Gridfinity","Select the Number of Dividers in the x direction").xDividers = 0
+        obj.addProperty("App::PropertyInteger","yDividers","Gridfinity","Select the number of Dividers in the y direction").yDividers = 1
+        obj.addProperty("App::PropertyEnumeration", "LabelShelfPlacement", "Gridfinity", "Choose the style of the label shelf")
+        obj.LabelShelfPlacement = ["Center", "Full Width", "Left", "Right"]
+        obj.addProperty("App::PropertyEnumeration", "LabelShelfStyle", "Gridfinity", "Choose to turn the label shelf on or off")
+        obj.LabelShelfStyle = ["Standard", "Off", "Overhang"]
+
+    def add_custom_bin_properties(self, obj):
+        obj.addProperty("App::PropertyLength","CustomHeight","GridfinityNonStandard","total height of the bin using the custom heignt instead of incraments of 7 mm").CustomHeight = 42
+        obj.addProperty("App::PropertyLength","SequentialBridgingLayerHeight","GridfinityNonStandard","Layer Height that you print in for optimal print results").SequentialBridgingLayerHeight = 0.2
+        obj.addProperty("App::PropertyBool","NonStandardHeight","GridfinityNonStandard","use a custom height if selected").NonStandardHeight=False
+        obj.addProperty("App::PropertyLength","MagnetHoleDiameter", "GridfinityNonStandard", "Diameter of Magnet Holes <br> <br> default = 6.5 mm").MagnetHoleDiameter = MAGNET_HOLE_DIAMETER
+        obj.addProperty("App::PropertyLength","MagnetHoleDepth", "GridfinityNonStandard", "Depth of Magnet Holes <br> <br> default = 2.4 mm").MagnetHoleDepth = MAGNET_HOLE_DEPTH
+        obj.addProperty("App::PropertyLength","ScrewHoleDiameter", "GridfinityNonStandard", "Diameter of Screw Holes <br> <br> default = 3.0 mm").ScrewHoleDiameter = SCREW_HOLE_DIAMETER
+        obj.addProperty("App::PropertyLength","ScrewHoleDepth", "GridfinityNonStandard", "Depth of Screw Holes <br> <br> default = 6.0 mm").ScrewHoleDepth = SCREW_HOLE_DEPTH
+        obj.addProperty("App::PropertyLength","WallThickness", "GridfinityNonStandard", "Wall thickness of the bin <br> <br> default = 1.0 mm").WallThickness = 1.0
+        obj.addProperty("App::PropertyLength","InsideFilletRadius", "GridfinityNonStandard", "inside fillet at the bottom of the bin <br> <br> default = 1.85 mm").InsideFilletRadius = 1.85
+        obj.addProperty("App::PropertyLength","DividerThickness", "GridfinityNonStandard", "Thickness of the dividers, ideally an even multiple of layer width <br> <br> default = 1.2 mm").DividerThickness = 1.2
+        obj.addProperty("App::PropertyLength","LabelShelfWidth", "GridfinityNonStandard", "Thickness of the Label Shelf <br> <br> default = 1.2 mm").LabelShelfWidth = LABEL_SHELF_WIDTH
+        obj.addProperty("App::PropertyLength","LabelShelfLength", "GridfinityNonStandard", "Length of the Label Shelf <br> <br> default = 1.2 mm").LabelShelfLength = LABEL_SHELF_LENGTH
+        obj.addProperty("App::PropertyAngle","LabelShelfAngle", "GridfinityNonStandard", "Angle of the bottom part of the Label <br> <br> default = 42º").LabelShelfAngle = LABEL_SHELF_ANGLE
+        obj.addProperty("App::PropertyLength","ScoopRadius", "GridfinityNonStandard", "Radius of the Scoop <br> <br> default = 21 mm").ScoopRadius = SCOOP_RADIUS
+        obj.addProperty("App::PropertyLength","xDividerHeight", "GridfinityNonStandard", "Custom Height of x dividers <br> <br> default = 0 mm = full height").xDividerHeight = 0
+        obj.addProperty("App::PropertyLength","yDividerHeight", "GridfinityNonStandard", "Custom Height of y dividers <br> <br> default = 0 mm = full height").yDividerHeight = 0
+
+    def add_reference_properties(self, obj):
+        obj.addProperty("App::PropertyLength","xTotalWidth","ReferenceDimensions","total width of bin in x direction", 1)
+        obj.addProperty("App::PropertyLength","yTotalWidth","ReferenceDimensions","total width of bin in y direction", 1)
+        obj.addProperty("App::PropertyLength","TotalHeight","ReferenceDimensions","total height of the bin", 1)
+        obj.addProperty("App::PropertyLength","BaseProfileHeight","ReferenceDimensions","Height of the Gridfinity Base Profile", 1)
+        obj.addProperty("App::PropertyLength","UsableHeight","ReferenceDimensions","Height of the bin minus the bottom unit, the amount of the bin that can be effectively used", 1)
+        obj.addProperty("App::PropertyLength","BinUnit", "ReferenceDimensions", "Width of a single bin unit",1).BinUnit = BIN_UNIT
+
+    def add_expert_properties(self, obj):
+        obj.addProperty("App::PropertyLength","BaseProfileBottomChamfer", "zzExpertOnly", "height of chamfer in bottom of bin                                                                                                         base profile <br> <br> default = 0.8 mm",1).BaseProfileBottomChamfer=BIN_BASE_BOTTOM_CHAMFER
+        obj.addProperty("App::PropertyLength","BaseProfileVerticalSection", "zzExpertOnly", "Height of the vertical section in bin base profile",1).BaseProfileVerticalSection=BIN_BASE_VERTICAL_SECTION
+        obj.addProperty("App::PropertyLength","BaseProfileTopChamfer", "zzExpertOnly", "Height of the top chamfer in the bin base profile",1).BaseProfileTopChamfer=BIN_BASE_TOP_CHAMFER
+        obj.addProperty("App::PropertyLength","GridSize", "zzExpertOnly", "Size of the Grid").GridSize = GRID_SIZE
+        obj.addProperty("App::PropertyLength","HeightUnitValue", "zzExpertOnly", "height per unit, default is 7mm",1).HeightUnitValue = HEIGHT_UNIT
+        obj.addProperty("App::PropertyLength","BinOuterRadius", "zzExpertOnly", "Outer radius of the bin",1).BinOuterRadius = BIN_OUTER_RADIUS
+        obj.addProperty("App::PropertyLength","BinVerticalRadius", "zzExpertOnly", "Radius of the base profile Vertical section",1).BinVerticalRadius = BIN_BASE_VERTICAL_RADIUS
+        obj.addProperty("App::PropertyLength","BinBottomRadius", "zzExpertOnly", "bottom of bin corner radius",1).BinBottomRadius = BIN_BASE_BOTTOM_RADIUS
+
+        obj.addProperty("App::PropertyLength","Tolerance", "zzExpertOnly", "The tolerance on each side of a bin between before the edge of the grid <br> <br> default = 0.25 mm",1).Tolerance = TOLERANCE
+        obj.addProperty("App::PropertyLength","MagnetHoleDistanceFromEdge", "zzExpertOnly", "Distance of the magnet holes from bin edge <br> <br> default = 8.0 mm",1).MagnetHoleDistanceFromEdge = MAGNET_HOLE_DISTANCE_FROM_EDGE
+        obj.addProperty("App::PropertyLength","StackingLipTopLedge", "zzExpertOnly", "Top Ledge of the stacking lip <br> <br> default = 0.4 mm",1).StackingLipTopLedge = STACKING_LIP_TOP_LEDGE
+        obj.addProperty("App::PropertyLength","StackingLipTopChamfer", "zzExpertOnly", "Top Chamfer of the Stacking lip",1)
+        obj.addProperty("App::PropertyLength","StackingLipBottomChamfer", "zzExpertOnly", "Bottom Chamfer of the Stacking lip<br> <br> default = 0.7 mm",1).StackingLipBottomChamfer = STACKING_LIP_BOTTOM_CHAMFER
+        obj.addProperty("App::PropertyLength","StackingLipVerticalSection", "zzExpertOnly", "vertical section of the Stacking lip<br> <br> default = 1.8 mm",1).StackingLipVerticalSection = STACKING_LIP_VERTICAL_SECTION
+        obj.addProperty("App::PropertyLength","LabelShelfVerticalThickness", "zzExpertOnly", "Vertical Thickness of the Label Shelf <br> <br> default = 2 mm").LabelShelfVerticalThickness = LABEL_SHELF_VERTICAL_THICKNESS
+
+
+
+    def generate_gridfinity_shape(self, obj):
+
+        ## Calculated Properties
+
+        obj.xTotalWidth = obj.xGridUnits*obj.GridSize-obj.Tolerance*2
+        obj.yTotalWidth = obj.yGridUnits*obj.GridSize-obj.Tolerance*2
+        obj.BaseProfileHeight = obj.BaseProfileBottomChamfer+obj.BaseProfileVerticalSection+obj.BaseProfileTopChamfer
+        obj.StackingLipTopChamfer = obj.BaseProfileTopChamfer - obj.Tolerance - obj.StackingLipTopLedge
+        obj.BinUnit = obj.GridSize - TOLERANCE*2*unitmm
+
+        if obj.NonStandardHeight:
+            obj.TotalHeight = obj.CustomHeight
+        else:
+            obj.TotalHeight = obj.HeightUnits*obj.HeightUnitValue
+        obj.UsableHeight = obj.TotalHeight - obj.HeightUnitValue
+
+        ## Error Checking
+
+        # Divider Minimum Height
+        divmin = obj.HeightUnitValue + obj.InsideFilletRadius + 0.05*unitmm
+        if obj.xDividerHeight < divmin and obj.xDividerHeight != 0:
+            obj.xDividerHeight = divmin
+            App.Console.PrintWarning("Divider Height must be equal to or greater than:  ")
+            App.Console.PrintWarning(divmin)
+            App.Console.PrintWarning("\n")
+
+        if obj.yDividerHeight < divmin and obj.yDividerHeight != 0:
+            obj.yDividerHeight = divmin
+            App.Console.PrintWarning("Divider Height must be equal to or greater than:  ")
+            App.Console.PrintWarning(divmin)
+            App.Console.PrintWarning("\n")
+
+        if obj.xDividerHeight < obj.TotalHeight and obj.LabelShelfStyle != "Off" and obj.xDividerHeight != 0 and obj.xDividers != 0:
+            obj.LabelShelfStyle = "Off"
+            App.Console.PrintWarning("Label Shelf turned off for less than full height x dividers")
+
+        ## Bin Construction
+
+        fuse_total = MakeBinBase(self, obj)
+
+        solid_center= RoundedRectangleExtrude(obj.xTotalWidth, obj.yTotalWidth, -obj.TotalHeight+obj.BaseProfileHeight, obj.TotalHeight-obj.BaseProfileHeight, obj.BinOuterRadius)
+        solid_center.translate(App.Vector(obj.xTotalWidth/2-obj.BinUnit/2,obj.yTotalWidth/2-obj.BinUnit/2,0))
+        fuse_total = fuse_total.fuse(solid_center)
+
+        compartements = MakeCompartements(self, obj)
+
+        fuse_total = fuse_total.cut(compartements)
+
+        if obj.StackingLip:
+            stacking_lip = MakeStackingLip(self, obj)
+            fuse_total = Part.Shape.fuse(stacking_lip,fuse_total)
+
+        if obj.ScrewHoles or obj.MagnetHoles:
+            holes = MakeBottomHoles(self, obj)
+            fuse_total = Part.Shape.cut(fuse_total, holes)
+
+        if obj.LabelShelfStyle != "Off":
+            label_shelf = MakeLabelShelf(self, obj)
+            fuse_total = fuse_total.fuse(label_shelf)
+
+        if obj.Scoop:
+            scoop = MakeScoop(self, obj)
+            fuse_total = fuse_total.fuse(scoop)
+
+        fuse_total = Part.Solid.removeSplitter(fuse_total)
+
+        return fuse_total
+
+
+    def __getstate__(self):
+        return None
+
+    def __setstate__(self, state):
+        return None
+
+class Baseplate(FoundationGridfinity):
+
+
+    def __init__(self, obj):
+        super(Baseplate, self).__init__(obj)
+
+        obj.addProperty("App::PropertyPythonObject",
+                        "Bin", "base", "python gridfinity object")
+
+        self.add_bin_properties(obj)
+        self.add_reference_properties(obj)
+        self.add_expert_properties(obj)
+
+
+        obj.Proxy = self
+
+    def add_bin_properties(self, obj):
+
+        obj.addProperty("App::PropertyInteger","xGridUnits","Gridfinity","Length of the edges of the outline").xGridUnits=2
+        obj.addProperty("App::PropertyInteger","yGridUnits","Gridfinity","Height of the extrusion").yGridUnits=2
+
+    def add_reference_properties(self, obj):
+        obj.addProperty("App::PropertyLength","xTotalWidth","ReferenceDimensions","total width of bin in x direction", 1)
+        obj.addProperty("App::PropertyLength","yTotalWidth","ReferenceDimensions","total width of bin in y direction", 1)
+        obj.addProperty("App::PropertyLength","TotalHeight","ReferenceDimensions","total height of the bin", 1)
+        obj.addProperty("App::PropertyLength","BaseProfileHeight","ReferenceDimensions","Height of the Gridfinity Base Profile", 1)
+
+    def add_expert_properties(self, obj):
+        obj.addProperty("App::PropertyLength","BaseProfileBottomChamfer", "zzExpertOnly", "height of chamfer in bottom of bin                                                                                                         base profile <br> <br> default = 0.8 mm",1).BaseProfileBottomChamfer=BASEPLATE_BOTTOM_CHAMFER
+        obj.addProperty("App::PropertyLength","BaseProfileVerticalSection", "zzExpertOnly", "Height of the vertical section in bin base profile",1).BaseProfileVerticalSection=BASEPLATE_VERTICAL_SECTION
+        obj.addProperty("App::PropertyLength","BaseProfileTopChamfer", "zzExpertOnly", "Height of the top chamfer in the bin base profile",1).BaseProfileTopChamfer=BASEPLATE_TOP_CHAMFER
+        obj.addProperty("App::PropertyLength","BaseplateProfileTotalHeight", "zzExpertOnly", "Height of the bin base profile",1)
+        obj.addProperty("App::PropertyLength","GridSize", "zzExpertOnly", "Size of the Grid").GridSize = GRID_SIZE
+        obj.addProperty("App::PropertyLength","HeightUnitValue", "zzExpertOnly", "height per unit, default is 7mm",1).HeightUnitValue = 7
+        obj.addProperty("App::PropertyLength","BinOuterRadius", "zzExpertOnly", "Outer radius of the baseplate",1).BinOuterRadius = BASEPLATE_OUTER_RADIUS
+        obj.addProperty("App::PropertyLength","BinVerticalRadius", "zzExpertOnly", "Radius of the baseplate profile Vertical section",1).BinVerticalRadius = BASEPLATE_VERTICAL_RADIUS
+        obj.addProperty("App::PropertyLength","BinBottomRadius", "zzExpertOnly", "bottom of baseplate corner radius",1).BinBottomRadius = BASEPLATE_BOTTOM_RADIUS
+        obj.addProperty("App::PropertyLength","BaseplateTopLedgeWidth", "zzExpertOnly", "Top ledge of baseplate",1).BaseplateTopLedgeWidth = BASEPLATE_TOP_LEDGE_WIDTH
+        obj.addProperty("App::PropertyLength","BinUnit", "zzExpertOnly", "Width of a single bin unit",2).BinUnit = BIN_UNIT
+        obj.addProperty("App::PropertyLength","Tolerance", "zzExpertOnly", "The tolerance on each side of a bin between before the edge of the grid <br> <br> default = 0.25 mm",1).Tolerance = TOLERANCE
+        obj.addProperty("App::PropertyLength","MagnetHoleDistanceFromEdge", "zzExpertOnly", "Distance of the magnet holes from bin edge <br> <br> default = 8.0 mm",1).MagnetHoleDistanceFromEdge = MAGNET_HOLE_DISTANCE_FROM_EDGE
+
+    def generate_gridfinity_shape(self, obj):
+
+        obj.xTotalWidth = obj.xGridUnits*obj.GridSize
+        obj.yTotalWidth = obj.yGridUnits*obj.GridSize
+        obj.BaseProfileHeight = obj.BaseProfileBottomChamfer+obj.BaseProfileVerticalSection+obj.BaseProfileTopChamfer
+        obj.TotalHeight = obj.BaseProfileHeight
+        obj.BinUnit = obj.GridSize - obj.BaseplateTopLedgeWidth *2
+
+        fuse_total = MakeBinBase(self, obj)
+        solid_center= RoundedRectangleExtrude(obj.xTotalWidth, obj.yTotalWidth, -obj.TotalHeight, obj.TotalHeight, obj.BinOuterRadius)
+        solid_center.translate(App.Vector(obj.xTotalWidth/2-obj.GridSize/2,obj.yTotalWidth/2-obj.GridSize/2,0))
+        fuse_total = Part.Shape.cut(solid_center, fuse_total)
+
+        return fuse_total
+
+    def __getstate__(self):
+        return None
+
+    def __setstate__(self, state):
+        return None
+
+class MagnetBaseplate(FoundationGridfinity):
+
+    def __init__(self, obj):
+        super(MagnetBaseplate, self).__init__(obj)
+
+        obj.addProperty("App::PropertyPythonObject",
+                        "Bin", "base", "python gridfinity object")
+
+        self.add_bin_properties(obj)
+        self.add_reference_properties(obj)
+        self.add_expert_properties(obj)
+        self.add_custom_baseplate_properties(obj)
+        self.add_hidded_properties(obj)
+
+
+        obj.Proxy = self
+
+    def add_bin_properties(self, obj):
+
+        obj.addProperty("App::PropertyInteger","xGridUnits","Gridfinity","Length of the edges of the outline").xGridUnits=2
+        obj.addProperty("App::PropertyInteger","yGridUnits","Gridfinity","Height of the extrusion").yGridUnits=2
+        obj.addProperty("App::PropertyBool","MagnetHoles","Gridfinity","MagnetHoles").MagnetHoles = True
+
+
+    def add_reference_properties(self, obj):
+        obj.addProperty("App::PropertyLength","xTotalWidth","ReferenceDimensions","total width of bin in x direction", 1)
+        obj.addProperty("App::PropertyLength","yTotalWidth","ReferenceDimensions","total width of bin in y direction", 1)
+        obj.addProperty("App::PropertyLength","TotalHeight","ReferenceDimensions","total height of the baseplate", 1)
+        obj.addProperty("App::PropertyLength","BaseProfileHeight","ReferenceDimensions","Height of the Gridfinity Base Profile", 1)
+
+
+    def add_custom_baseplate_properties(self, obj):
+        obj.addProperty("App::PropertyLength","SmallFillet","NonStandard","Small fillet on iside of baseplate <br> <br> default = 1 mm").SmallFillet = BASEPLATE_SMALL_FILLET
+        obj.addProperty("App::PropertyLength","MagnetHoleDiameter", "NonStandard", "Diameter of Magnet Holes <br> <br> default = 6.5 mm").MagnetHoleDiameter = MAGNET_HOLE_DIAMETER
+        obj.addProperty("App::PropertyLength","MagnetHoleDepth", "NonStandard", "Depth of Magnet Holes <br> <br> default = 2.4 mm").MagnetHoleDepth = MAGNET_HOLE_DEPTH
+        obj.addProperty("App::PropertyLength","MagnetEdgeThickness", "NonStandard", "Thickness of edge holding magnets in place <br> <br> default = 1.2 mm").MagnetEdgeThickness = MAGNET_EDGE_THICKNESS
+        obj.addProperty("App::PropertyLength","MagnetBase", "NonStandard", "Thickness of base under the magnets <br> <br> default = 0.4 mm").MagnetBase = MAGNET_BASE
+        obj.addProperty("App::PropertyLength","MagnetBaseHole", "NonStandard", "Diameter of the hole at the bottom of the magnet cutout <br> <br> default = 3 mm").MagnetBaseHole = MAGNET_BASE_HOLE
+        obj.addProperty("App::PropertyLength","MagnetChamfer", "NonStandard", "Chamfer at top of magnet hole <br> <br> default = 0.4 mm").MagnetChamfer = MAGNET_CHAMFER
+
+    def add_expert_properties(self, obj):
+        obj.addProperty("App::PropertyLength","BaseProfileBottomChamfer", "zzExpertOnly", "height of chamfer in bottom of bin                                                                                                         base profile <br> <br> default = 0.8 mm",1).BaseProfileBottomChamfer=BASEPLATE_BOTTOM_CHAMFER
+        obj.addProperty("App::PropertyLength","BaseProfileVerticalSection", "zzExpertOnly", "Height of the vertical section in bin base profile",1).BaseProfileVerticalSection=BASEPLATE_VERTICAL_SECTION
+        obj.addProperty("App::PropertyLength","BaseProfileTopChamfer", "zzExpertOnly", "Height of the top chamfer in the bin base profile",1).BaseProfileTopChamfer=BASEPLATE_TOP_CHAMFER
+        obj.addProperty("App::PropertyLength","BaseplateProfileTotalHeight", "zzExpertOnly", "Height of the bin base profile",1)
+        obj.addProperty("App::PropertyLength","GridSize", "zzExpertOnly", "Size of the Grid").GridSize = GRID_SIZE
+        obj.addProperty("App::PropertyLength","HeightUnitValue", "zzExpertOnly", "height per unit, default is 7mm",1).HeightUnitValue = 7
+        obj.addProperty("App::PropertyLength","BinOuterRadius", "zzExpertOnly", "Outer radius of the baseplate",1).BinOuterRadius = BASEPLATE_OUTER_RADIUS
+        obj.addProperty("App::PropertyLength","BinVerticalRadius", "zzExpertOnly", "Radius of the baseplate profile Vertical section",1).BinVerticalRadius = BASEPLATE_VERTICAL_RADIUS
+        obj.addProperty("App::PropertyLength","BinBottomRadius", "zzExpertOnly", "bottom of baseplate corner radius",1).BinBottomRadius = BASEPLATE_BOTTOM_RADIUS
+        obj.addProperty("App::PropertyLength","BaseplateTopLedgeWidth", "zzExpertOnly", "Top ledge of baseplate",1).BaseplateTopLedgeWidth = BASEPLATE_TOP_LEDGE_WIDTH
+        obj.addProperty("App::PropertyLength","BinUnit", "zzExpertOnly", "Width of a single bin unit",2).BinUnit = BIN_UNIT
+        obj.addProperty("App::PropertyLength","Tolerance", "zzExpertOnly", "The tolerance on each side of a bin between before the edge of the grid <br> <br> default = 0.25 mm",1).Tolerance = TOLERANCE
+        obj.addProperty("App::PropertyLength","MagnetHoleDistanceFromEdge", "zzExpertOnly", "Distance of the magnet holes from bin edge <br> <br> default = 8.0 mm",1).MagnetHoleDistanceFromEdge = MAGNET_HOLE_DISTANCE_FROM_EDGE
+
+    def add_hidded_properties(self,obj):
+        obj.addProperty("App::PropertyLength","BaseThickness", "NonStandard", "Thickness of base under the normal baseplate  profile <br> <br> default = 6.4 mm").BaseThickness = BASE_THICKNESS
+        obj.setEditorMode("BaseThickness",2)
+
+    def generate_gridfinity_shape(self, obj):
+
+        obj.xTotalWidth = obj.xGridUnits*obj.GridSize
+        obj.yTotalWidth = obj.yGridUnits*obj.GridSize
+
+
+        #Bottom of Bin placement, used for ability to reuse previous features.
+        obj.BaseProfileHeight = obj.BaseProfileBottomChamfer+obj.BaseProfileVerticalSection+obj.BaseProfileTopChamfer
+
+        #actaully the total height of the baseplate
+        obj.TotalHeight = obj.BaseProfileHeight + obj.MagnetHoleDepth + obj.MagnetBase
+
+        obj.BinUnit = obj.GridSize - obj.BaseplateTopLedgeWidth *2
+
+        fuse_total = MakeBinBase(self, obj)
+        fuse_total.translate(App.Vector(0,0,obj.TotalHeight - obj.BaseProfileHeight))
+
+        solid_center= RoundedRectangleExtrude(obj.xTotalWidth, obj.yTotalWidth, -obj.TotalHeight, obj.TotalHeight, obj.BinOuterRadius)
+        solid_center.translate(App.Vector(obj.xTotalWidth/2-obj.GridSize/2,obj.yTotalWidth/2-obj.GridSize/2,0))
+        fuse_total = Part.Shape.cut(solid_center, fuse_total)
+
+        cutout = MakeBaseplateCenterCut(self, obj)
+        fuse_total = Part.Shape.cut(fuse_total, cutout)
+
+        magholes = MakeBaseplateMagnetHoles(self, obj)
+        fuse_total = Part.Shape.cut(fuse_total, magholes)
+
+        return fuse_total
+
+    def __getstate__(self):
+        return None
+
+    def __setstate__(self, state):
+        return None
+
+class ScrewTogetherBaseplate(FoundationGridfinity):
+
+    def __init__(self, obj):
+        super(ScrewTogetherBaseplate, self).__init__(obj)
+
+        obj.addProperty("App::PropertyPythonObject",
+                        "Bin", "base", "python gridfinity object")
+
+        self.add_bin_properties(obj)
+        self.add_reference_properties(obj)
+        self.add_expert_properties(obj)
+        self.add_custom_baseplate_properties(obj)
+
+
+        obj.Proxy = self
+
+    def add_bin_properties(self, obj):
+
+        obj.addProperty("App::PropertyInteger","xGridUnits","Gridfinity","Length of the edges of the outline").xGridUnits=2
+        obj.addProperty("App::PropertyInteger","yGridUnits","Gridfinity","Height of the extrusion").yGridUnits=2
+
+
+    def add_reference_properties(self, obj):
+        obj.addProperty("App::PropertyLength","xTotalWidth","ReferenceDimensions","total width of bin in x direction", 1)
+        obj.addProperty("App::PropertyLength","yTotalWidth","ReferenceDimensions","total width of bin in y direction", 1)
+        obj.addProperty("App::PropertyLength","TotalHeight","ReferenceDimensions","total height of the baseplate", 1)
+        obj.addProperty("App::PropertyLength","BaseProfileHeight","ReferenceDimensions","Height of the Gridfinity Base Profile", 1)
+
+
+    def add_custom_baseplate_properties(self, obj):
+        obj.addProperty("App::PropertyLength","SmallFillet","NonStandard","Small fillet on iside of baseplate <br> <br> default = 1 mm").SmallFillet = BASEPLATE_SMALL_FILLET
+        obj.addProperty("App::PropertyLength","MagnetHoleDiameter", "NonStandard", "Diameter of Magnet Holes <br> <br> default = 6.5 mm").MagnetHoleDiameter = MAGNET_HOLE_DIAMETER
+        obj.addProperty("App::PropertyLength","MagnetHoleDepth", "NonStandard", "Depth of Magnet Holes <br> <br> default = 2.4 mm").MagnetHoleDepth = MAGNET_HOLE_DEPTH
+        obj.addProperty("App::PropertyLength","MagnetEdgeThickness", "NonStandard", "Thickness of edge holding magnets in place <br> <br> default = 1.2 mm").MagnetEdgeThickness = MAGNET_EDGE_THICKNESS
+        obj.addProperty("App::PropertyLength","BaseThickness", "NonStandard", "Thickness of base under the normal baseplate  profile <br> <br> default = 6.4 mm").BaseThickness = BASE_THICKNESS
+        obj.addProperty("App::PropertyLength","MagnetBaseHole", "NonStandard", "Diameter of the hole at the bottom of the magnet cutout <br> <br> default = 3 mm").MagnetBaseHole = MAGNET_BASE_HOLE
+        obj.addProperty("App::PropertyLength","MagnetChamfer", "NonStandard", "Chamfer at top of magnet hole <br> <br> default = 0.4 mm").MagnetChamfer = MAGNET_CHAMFER
+        obj.addProperty("App::PropertyLength","MagnetBottomChamfer", "NonStandard", "Chamfer at bottom of magnet hole <br> <br> default = 2 mm").MagnetBottomChamfer = MAGNET_BOTTOM_CHAMFER
+        obj.addProperty("App::PropertyLength","ScrewHoleDiameter", "NonStandard", "Diameter of screw holes inside magnet holes <br> <br> default = 3 mm").ScrewHoleDiameter =  SCREW_HOLE_DIAMETER
+        obj.addProperty("App::PropertyLength","ConnectionHoleDiameter", "NonStandard", "Holes on the sides to connect multiple baseplates together <br> <br> default = 3.2 mm").ConnectionHoleDiameter = CONNECTION_HOLE_DIAMETER
+
+    def add_expert_properties(self, obj):
+        obj.addProperty("App::PropertyLength","BaseProfileBottomChamfer", "zzExpertOnly", "height of chamfer in bottom of bin                                                                                                         base profile <br> <br> default = 0.8 mm",1).BaseProfileBottomChamfer=BASEPLATE_BOTTOM_CHAMFER
+        obj.addProperty("App::PropertyLength","BaseProfileVerticalSection", "zzExpertOnly", "Height of the vertical section in bin base profile",1).BaseProfileVerticalSection=BASEPLATE_VERTICAL_SECTION
+        obj.addProperty("App::PropertyLength","BaseProfileTopChamfer", "zzExpertOnly", "Height of the top chamfer in the bin base profile",1).BaseProfileTopChamfer=BASEPLATE_TOP_CHAMFER
+        obj.addProperty("App::PropertyLength","BaseplateProfileTotalHeight", "zzExpertOnly", "Height of the bin base profile",1)
+        obj.addProperty("App::PropertyLength","GridSize", "zzExpertOnly", "Size of the Grid").GridSize = GRID_SIZE
+        obj.addProperty("App::PropertyLength","HeightUnitValue", "zzExpertOnly", "height per unit, default is 7mm",1).HeightUnitValue = 7
+        obj.addProperty("App::PropertyLength","BinOuterRadius", "zzExpertOnly", "Outer radius of the baseplate",1).BinOuterRadius = BASEPLATE_OUTER_RADIUS
+        obj.addProperty("App::PropertyLength","BinVerticalRadius", "zzExpertOnly", "Radius of the baseplate profile Vertical section",1).BinVerticalRadius = BASEPLATE_VERTICAL_RADIUS
+        obj.addProperty("App::PropertyLength","BinBottomRadius", "zzExpertOnly", "bottom of baseplate corner radius",1).BinBottomRadius = BASEPLATE_BOTTOM_RADIUS
+        obj.addProperty("App::PropertyLength","BaseplateTopLedgeWidth", "zzExpertOnly", "Top ledge of baseplate",1).BaseplateTopLedgeWidth = BASEPLATE_TOP_LEDGE_WIDTH
+        obj.addProperty("App::PropertyLength","BinUnit", "zzExpertOnly", "Width of a single bin unit",2).BinUnit = BIN_UNIT
+        obj.addProperty("App::PropertyLength","Tolerance", "zzExpertOnly", "The tolerance on each side of a bin between before the edge of the grid <br> <br> default = 0.25 mm").Tolerance = TOLERANCE
+        obj.addProperty("App::PropertyLength","MagnetHoleDistanceFromEdge", "zzExpertOnly", "Distance of the magnet holes from bin edge <br> <br> default = 8.0 mm").MagnetHoleDistanceFromEdge = MAGNET_HOLE_DISTANCE_FROM_EDGE
+
+
+    def generate_gridfinity_shape(self, obj):
+
+        obj.xTotalWidth = obj.xGridUnits*obj.GridSize
+        obj.yTotalWidth = obj.yGridUnits*obj.GridSize
+
+        #Bottom of Bin placement, used for ability to reuse previous features.
+        obj.BaseProfileHeight = obj.BaseProfileBottomChamfer+obj.BaseProfileVerticalSection+obj.BaseProfileTopChamfer
+
+        #actaully the total height of the baseplate
+        obj.TotalHeight = obj.BaseProfileHeight + obj.BaseThickness
+
+        obj.BinUnit = obj.GridSize - obj.BaseplateTopLedgeWidth *2
+
+        fuse_total = MakeBinBase(self, obj)
+        fuse_total.translate(App.Vector(0,0,obj.TotalHeight - obj.BaseProfileHeight))
+
+        solid_center= RoundedRectangleExtrude(obj.xTotalWidth, obj.yTotalWidth, -obj.TotalHeight, obj.TotalHeight, obj.BinOuterRadius)
+        solid_center.translate(App.Vector(obj.xTotalWidth/2-obj.GridSize/2,obj.yTotalWidth/2-obj.GridSize/2,0))
+        fuse_total = Part.Shape.cut(solid_center, fuse_total)
+
+        cutout = MakeBaseplateCenterCut(self, obj)
+        fuse_total = Part.Shape.cut(fuse_total, cutout)
+
+        magholes = MakeBaseplateMagnetHoles(self, obj)
+        fuse_total = Part.Shape.cut(fuse_total, magholes)
+
+        magchamfer = MakeBPScrewBottomCham(self, obj)
+        fuse_total = Part.Shape.cut(fuse_total, magchamfer)
+
+        conholes = MakeBPConnectionHoles(self, obj)
+        fuse_total = Part.Shape.cut(fuse_total, conholes)
+
+        return fuse_total
+
+    def __getstate__(self):
+        return None
+
+    def __setstate__(self, state):
+        return None
+